--- conflicted
+++ resolved
@@ -1,29 +1,6 @@
 function f = assignSGOF(f, sgof, reg)
-<<<<<<< HEAD
     [f.krG, f.krOG, f.pcOG, f.krPts.g, f.krPts.og] = getFunctions(f, sgof, reg);
 end
-=======
-   cfun  = @(f) cellfun(f, sgof, 'UniformOutput', false);
-
-   % Compute tables (static data)
-   Tkrg  = extendTab( cfun(@(x) x(:, [1, 2])) );
-   Tkro  = extendTab( cfun(@(x) x(:, [1, 3])) );
-   Tpcog = extendTab( cfun(@(x) x(:, [1, 4])) );
-
-   % Region mapping
-   regmap = @(sw, varargin) ...
-      getRegMap(sw, reg.SATNUM, reg.SATINX, varargin{:});
-
-   if isfield(f, 'sWcon')
-       if numel(f.sWcon) == 1
-           sgas = @(so, varargin) 1 - so - f.sWcon;
-       else
-           sgas = @(so, varargin) 1 - so - selectSubset(f.sWcon, varargin{:});
-       end
-   else
-       sgas = @(so, varargin) 1 - so;
-   end
->>>>>>> 03203816
 
 function [krG, krOG, pcOG, pts, pts_o] = getFunctions(f, SGOF, reg)
     [krG, krOG, pcOG] = deal(cell(1, reg.sat));
@@ -41,7 +18,6 @@
     end
 end
 
-<<<<<<< HEAD
 function [pts, pts_o] = getPoints(sgof, swcon)
     % Connate gas saturation
     pts = zeros(1, 4);
@@ -63,20 +39,6 @@
     pts_o(4) = sgof(1,3);
 end
 
-
-=======
-   f.krG  = @(sg, varargin) ireg(Tkrg , sg                   , varargin{:});
-   f.krOG = @(so, varargin) ireg(Tkro , sgas(so, varargin{:}), varargin{:});
-   f.pcOG = @(sg, varargin) ireg(Tpcog, sg                   , varargin{:});
-end
-
-function v = selectSubset(v, varargin)
-if ~isempty(varargin)
-    subset = varargin{2};
-    v = v(subset);
-end
-end
->>>>>>> 03203816
 %{
 Copyright 2009-2018 SINTEF ICT, Applied Mathematics.
 
