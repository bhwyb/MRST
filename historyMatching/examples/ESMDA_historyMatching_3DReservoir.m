--- conflicted
+++ resolved
@@ -179,13 +179,7 @@
                      'legend', {'observations', 'posterior', 'EnKF it 4',...
                                  'EnKF it 3', 'EnKF it 2', 'EnKF it 1', ...
                                  'prior'});
-                     
-<<<<<<< HEAD
-
-
-
-
-=======
+
 %% Copyright Notice
 %
 % <html>
@@ -212,5 +206,4 @@
 % along with MRST.  If not, see
 % <a href="http://www.gnu.org/licenses/">http://www.gnu.org/licenses</a>.
 % </font></p>
-% </html>
->>>>>>> a985fcef
+% </html>