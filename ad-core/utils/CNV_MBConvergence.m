function [converged, values, evaluated, names] = CNV_MBConvergence(model, problem)
    % Compute convergence based on total mass balance and maximum residual mass balance.
    %
    % SYNOPSIS:
    %   [converged, values, evaluated] = CNV_MBConvergence(model, problem)
    %
    % DESCRIPTION:
    %   Compute CNV/MB type convergence similar to what is used for black
    %   oil convergence in commercial simulators.
    %
    % REQUIRED PARAMETERS:
    %   model      - Subclass of PhysicalModel. Strongly suggested to be
    %                some black oil variant, as this convergence function
    %                does *not* account for general residual convergence.
    %
    %   problem    - LinearizedProblem class instance we want to test for
    %                convergence.
    %
    %
    % RETURNS:
    %   convergence - Boolean indicating if the state used to produce the 
    %                 LinearizedProblem has converged.
    %                  
    %   values      - 1 by 6 array containing mass balance in the first
    %                 three terms followed by cnv in the last three. The
    %                 phase ordering is assumed to be oil, water, gas.
    %                 Phases present will return a zero in their place.
    %
    %   evaluated   - Logical array into problem.equations indicating which
    %                 residual equations we have actually checked 
    %                 convergence for.
    %
    %   names       - Cell array of same length as values with short names
    %                 for printing/debugging.
 
    %{
    Copyright 2009-2015 SINTEF ICT, Applied Mathematics.

    This file is part of The MATLAB Reservoir Simulation Toolbox (MRST).

    MRST is free software: you can redistribute it and/or modify
    it under the terms of the GNU General Public License as published by
    the Free Software Foundation, either version 3 of the License, or
    (at your option) any later version.

    MRST is distributed in the hope that it will be useful,
    but WITHOUT ANY WARRANTY; without even the implied warranty of
    MERCHANTABILITY or FITNESS FOR A PARTICULAR PURPOSE.  See the
    GNU General Public License for more details.

    You should have received a copy of the GNU General Public License
    along with MRST.  If not, see <http://www.gnu.org/licenses/>.
    %}

    fluid = model.fluid;
    state = problem.state;
    nc = model.G.cells.num;
    pv = model.operators.pv;
    pvsum = sum(pv);

    % Grab tolerances
    tol_mb = model.toleranceMB;
    tol_cnv = model.toleranceCNV;

    evaluated = false(1, numel(problem));
    
    subW = problem.indexOfEquationName('water');
    subO = problem.indexOfEquationName('oil');
    subG = problem.indexOfEquationName('gas');
    
    active = [false, false, false];
    if any(subW),
        assert(model.water);
        BW = 1./fluid.bW(state.pressure);
        RW = double(problem.equations{subW});
        BW_avg = sum(BW)/nc;
        CNVW = BW_avg*problem.dt*max(abs(RW)./pv);
        
        evaluated(subW) = true;
        active(1) = true;
    else
        BW_avg = 0;
        CNVW   = 0;
        RW     = 0;
    end

    % OIL
    if any(subO),
        assert(model.oil);
        if isprop(model, 'disgas') && model.disgas
            % If we have liveoil, BO is defined not only by pressure, but
            % also by oil solved in gas which must be calculated in cells
            % where gas saturation is > 0.
            BO = 1./fluid.bO(state.pressure, state.rs, state.s(:, 3)>0);
        else
            BO = 1./fluid.bO(state.pressure);
        end
        
        RO = double(problem.equations{subO});
        BO_avg = sum(BO)/nc;
        CNVO = BO_avg*problem.dt*max(abs(RO)./pv);
        
        evaluated(subO) = true;
        active(2) = true;
    else
        BO_avg = 0;
        CNVO   = 0;
        RO     = 0;
    end

    % GAS
    if any(subG),
        assert(model.gas);
        if isprop(model, 'vapoil') && model.vapoil
            BG = 1./fluid.bG(state.pressure, state.rv, state.s(:,2)>0); % need to fix index...
        else
            BG = 1./fluid.bG(state.pressure);
        end
        RG = double(problem.equations{subG});
        BG_avg = sum(BG)/nc;
        CNVG = BG_avg*problem.dt*max(abs(RG)./pv);
        
        evaluated(subG) = true;
        active(3) = true;
    else
        BG_avg = 0;
        CNVG   = 0;
        RG     = 0;
    end

    % Check if material balance for each phase fullfills residual
    % convergence criterion
    MB = problem.dt*abs([BW_avg*sum(RW), BO_avg*sum(RO), BG_avg*sum(RG)])/pvsum;
    converged_MB  = MB < tol_mb;

    % Check maximum normalized residuals (maximum mass error)
    CNV = [CNVW CNVO CNVG] ;
    converged_CNV = CNV <= tol_cnv;

<<<<<<< HEAD
    converged = converged_MB & converged_CNV;
    
    inx    = [model.oil, model.water, model.gas];
    values = [CNV(inx), MB(inx)];
    
    if mrstVerbose()
        if problem.iterationNo == 1
            text = {'CNVO','CNVW','CNVG','MBO','MBW','MBG'};
            fprintf('%s\n', sprintf('%s\t\t',text{[inx inx]}) );
        end
        fprintf('%2.2e\t', values);
        fprintf('\n')
    end
=======
    converged = converged_MB(active) & converged_CNV(active);
    values = [CNV(active), MB(active)];
    cnv_names = {'CNV_W', 'CNV_O', 'CNV_G'};
    mb_names = {'MB_W', 'MB_O', 'MB_G'};
    names = horzcat(cnv_names(active), mb_names(active));
>>>>>>> d36af88c
end<|MERGE_RESOLUTION|>--- conflicted
+++ resolved
@@ -137,25 +137,9 @@
     CNV = [CNVW CNVO CNVG] ;
     converged_CNV = CNV <= tol_cnv;
 
-<<<<<<< HEAD
-    converged = converged_MB & converged_CNV;
-    
-    inx    = [model.oil, model.water, model.gas];
-    values = [CNV(inx), MB(inx)];
-    
-    if mrstVerbose()
-        if problem.iterationNo == 1
-            text = {'CNVO','CNVW','CNVG','MBO','MBW','MBG'};
-            fprintf('%s\n', sprintf('%s\t\t',text{[inx inx]}) );
-        end
-        fprintf('%2.2e\t', values);
-        fprintf('\n')
-    end
-=======
     converged = converged_MB(active) & converged_CNV(active);
     values = [CNV(active), MB(active)];
     cnv_names = {'CNV_W', 'CNV_O', 'CNV_G'};
     mb_names = {'MB_W', 'MB_O', 'MB_G'};
     names = horzcat(cnv_names(active), mb_names(active));
->>>>>>> d36af88c
 end