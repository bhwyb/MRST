classdef Transmissibility < StateFunction
    % Transmissibility for internal faces. May include an optional
    % pressure-dependent multiplier from a field in the fluid model.
    properties
        
    end
    
    methods
        function pp = Transmissibility(model)
            pp@StateFunction(model);
            if isfield(model.fluid, 'transMult')
                pp = pp.dependsOn('pressure', 'state');
            end
            pp.label = 'T_f';
            assert(isfield(model.operators, 'T'));
<<<<<<< HEAD
            T = model.operators.T;
            %assert(all(isfinite(T)))
=======
            T = value(model.operators.T);
            assert(all(isfinite(T)))
>>>>>>> d557c5dd
            if any(T < 0)
                warning('Negative transmissibility in %d interfaces', sum(T < 0));
            end
        end
        
        function T = evaluateOnDomain(sfn, model, state)
            T = model.operators.T;
            if isfield(model.fluid, 'transMult')
                p = model.getProps(state, 'pressure');
                p = model.operators.faceAvg(p);
                T = model.fluid.transMult(p).*T;
            end
        end
    end
end

%{
Copyright 2009-2020 SINTEF Digital, Mathematics & Cybernetics.

This file is part of The MATLAB Reservoir Simulation Toolbox (MRST).

MRST is free software: you can redistribute it and/or modify
it under the terms of the GNU General Public License as published by
the Free Software Foundation, either version 3 of the License, or
(at your option) any later version.

MRST is distributed in the hope that it will be useful,
but WITHOUT ANY WARRANTY; without even the implied warranty of
MERCHANTABILITY or FITNESS FOR A PARTICULAR PURPOSE.  See the
GNU General Public License for more details.

You should have received a copy of the GNU General Public License
along with MRST.  If not, see <http://www.gnu.org/licenses/>.
%}<|MERGE_RESOLUTION|>--- conflicted
+++ resolved
@@ -13,13 +13,8 @@
             end
             pp.label = 'T_f';
             assert(isfield(model.operators, 'T'));
-<<<<<<< HEAD
-            T = model.operators.T;
-            %assert(all(isfinite(T)))
-=======
             T = value(model.operators.T);
             assert(all(isfinite(T)))
->>>>>>> d557c5dd
             if any(T < 0)
                 warning('Negative transmissibility in %d interfaces', sum(T < 0));
             end
