--- conflicted
+++ resolved
@@ -117,18 +117,6 @@
         error('Base class not meant for direct use')
     end
 
-<<<<<<< HEAD
-    % --------------------------------------------------------------------%
-    function [problem, state] = getAdjointEquations(model, state0, state, dt, drivingForces, varargin)
-        % Function to get equation when using adjoint to calculate
-        % gradients. This make it possible to use different equations to
-        % calculate the solution in the forward mode forexample if
-        % equations are solved explicitely like for hysteretic models.
-        % it is assumed that the solution of the system in forward for the
-        % two diffent equations are equal i.e problem.val == 0 .
-        [problem, state] = model.getEquations(state0, state, dt, drivingForces, varargin{:});
-=======
-    
     function [problem, state] = getAdjointEquations(model, state0, state, dt, forces, varargin)
         % Get the adjoint equations (please read note before use!)
         % 
@@ -171,7 +159,6 @@
         %   treatment of hysteresis and other semi-explicit parameters.
         %
         [problem, state] = model.getEquations(state0, state, dt, forces, varargin{:});
->>>>>>> 79b56986
     end
 
     
