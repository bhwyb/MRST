--- conflicted
+++ resolved
@@ -132,10 +132,6 @@
     coarseFaceNo(CG.faces.fconn) = connCoarse;
     
     coarseFacesBC = unique(connCoarse(isFaceBC(CG.faces.fconn)));
-<<<<<<< HEAD
-    
-=======
->>>>>>> 4c9274fa
     for i = 1:numel(coarseFacesBC)
         cf = coarseFacesBC(i);
         
