--- conflicted
+++ resolved
@@ -138,48 +138,6 @@
         end
 
         function [state, report, ministates] = solveTimestep(solver, state0, dT, model, varargin)
-<<<<<<< HEAD
-        % Solve a timestep for a non-linear system using one or more substeps
-        % REQUIRED PARAMETERS:
-        %   state0    - State at the beginning of the timestep
-        %   dT        - Timestep size. The solver will move forwards
-        %               either as a single step or multiple substeps
-        %               depending on convergence rates and sub timestep
-        %               selection.
-        %   model     - Model inheriting from PhysicalModel with a
-        %               valid implementation of the "stepFunction"
-        %               member function.
-        %
-        % OPTIONAL PARAMETERS (supplied in 'key'/value pairs ('pn'/pv ...)):
-        %   'Wells'   - Wells for the timestep. (struct)
-        %   'bc'      - Boundary conditions for the problem (struct).
-        %   'src'     - Source terms for the timestep (struct).
-        %
-        %   NOTE: Wells, boundary conditions and source terms are the
-        %         standard types of external forces in MRST. However,
-        %         the model input determines which of these are
-        %         actually implemented for that specific step function.
-        %         Not all combinations are meaningful for all models.
-        %
-        %         Some models may implement other types of external
-        %         forces that have other names, specified in the
-        %         model's "getValidDrivingForces" method.
-        %
-        % RETURNS:
-        %  state      - Problem state after timestep, i.e. if state0
-        %               held pressure, saturations, ... at T_0, state
-        %               now holds the same values at T_0 + dT.
-        %  report     - Report struct, containing some standard
-        %               information (iteration count, convergence
-        %               status etc) in addition to any reports the
-        %               stepFunction contains.
-        %  ministates - Cell array containing all ministeps used to get
-        %               to T = T_0 + dt. If the solver decided to take
-        %               a single step and was successful, this will
-        %               just be {state}.
-        % SEE ALSO:
-        %   PhysicalModel
-=======
             % Solve a timestep for a non-linear system using one or more substeps
             % REQUIRED PARAMETERS:
             %   state0    - State at the beginning of the timestep
@@ -220,7 +178,6 @@
             %               just be {state}.
             % SEE ALSO:
             %   PhysicalModel
->>>>>>> bb296bce
 
             opt = struct('initialGuess', state0);
 
@@ -393,17 +350,9 @@
             end
         end
 
-<<<<<<< HEAD
-        function dx = stabilizeNewtonIncrements(solver, problem, dx)
-        % Attempt to stabilize newton increment by changing the values
-        % of the increments.
-
-=======
         function dx = stabilizeNewtonIncrements(solver, model, problem, dx)
             % Attempt to stabilize newton increment by changing the values
             % of the increments.
-            
->>>>>>> bb296bce
             dx_prev = solver.previousIncrement;
 
             w = solver.relaxationParameter;
