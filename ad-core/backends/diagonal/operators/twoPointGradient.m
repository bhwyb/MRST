function v = twoPointGradient(N, v, M, useMex)
    % Discrete gradient for the NewAD library
    if isa(v, 'NewAD')
        v.val = gradVal(v.val, N, useMex);
        v.jac = cellfun(@(x) gradJac(x, N, M, useMex), v.jac, 'UniformOutput', false);
    else
        v = gradVal(v, N, useMex);
    end
end

function jac = gradJac(jac, N, M, useMex)
    if issparse(jac)
        if nnz(jac)
            jac = jac(N(:, 2), :) - jac(N(:, 1), :);
        else
            jac = sparse([], [], [], size(N, 1), size(jac, 2));
        end
    elseif jac.isZero
        jac = jac.toZero(size(N, 1));
        return
    else
        if 0
            diagonal = M*jac.diagonal;
        else
<<<<<<< HEAD
            if useMex
                diagonal = mexTwoPointGradientDiagonalJac(jac.diagonal, N);
            else
                diagonal = jac.diagonal(N, :);
                nf = size(N, 1);
                diagonal(1:nf, :) = -diagonal(1:nf, :);
            end
        end
        jac = DiagonalSubset(diagonal, jac.dim, N, [], jac.subset);
=======
            diagonal = jac.diagonal(N, :);
            nf = size(N, 1);
            diagonal(1:nf, :) = -diagonal(1:nf, :);
        end
        if isempty(jac.subset)
            map = N;
        else
            map = jac.subset(N);
            if size(N, 1) == 1
                map = map';
            end
        end
        jac = DiagonalSubset(diagonal, jac.dim, map);
>>>>>>> 8ee853b7
    end
end

function v = gradVal(val, N, useMex)
    if useMex
        v = mexTwoPointGradientVal(val, N);
    else
        if size(val, 2) > 1
            v = val(N(:, 2), :) - val(N(:, 1), :);
        else
            v = diff(val(N), 1, 2);
        end
    end
end<|MERGE_RESOLUTION|>--- conflicted
+++ resolved
@@ -22,7 +22,6 @@
         if 0
             diagonal = M*jac.diagonal;
         else
-<<<<<<< HEAD
             if useMex
                 diagonal = mexTwoPointGradientDiagonalJac(jac.diagonal, N);
             else
@@ -32,21 +31,6 @@
             end
         end
         jac = DiagonalSubset(diagonal, jac.dim, N, [], jac.subset);
-=======
-            diagonal = jac.diagonal(N, :);
-            nf = size(N, 1);
-            diagonal(1:nf, :) = -diagonal(1:nf, :);
-        end
-        if isempty(jac.subset)
-            map = N;
-        else
-            map = jac.subset(N);
-            if size(N, 1) == 1
-                map = map';
-            end
-        end
-        jac = DiagonalSubset(diagonal, jac.dim, map);
->>>>>>> 8ee853b7
     end
 end
 
