--- conflicted
+++ resolved
@@ -1,10 +1,8 @@
 function deck = readPROPS(fid, dirname, deck)
 % deck = readPROPS(fid, dirname, deck)
-<<<<<<< HEAD
 %
 % Otherwise intentionally undocumented.
-=======
->>>>>>> 456a75c7
+
 
 %{
 Copyright 2009-2017 SINTEF ICT, Applied Mathematics.
