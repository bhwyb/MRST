function [uu, extra] = VEM_linElast(G, C, el_bc, load, varargin)
<<<<<<< HEAD
% [uu, extra] = VEM_linElast(G, C, el_bc, load, varargin)
% solve linear elastisity problem using the Virtual Element method. Main
=======
%
%
% SYNOPSIS:
%   function [uu, extra] = VEM_linElast(G, C, el_bc, load, varargin)
%
% DESCRIPTION: solve linear elastisity problem using the Virtual Element method. Main
>>>>>>> bcde8233
% mechanics solver. Without face degree of freedom. Meant to be run for any
% dimension. 
%
% PARAMETERS:
%   G        - Grid structure as described by grid_structure, which also
%              has the mappings from G = mrstGridWithFullMappings(G). 
%              Some options need G = computeGeometryCalc(G).
%   C        - Elasticity tensor
%   el_bc    - boundary condition of type struct('disp_bc', [], 'force_bc', [])
%   load     - loading term 
%   varargin - 
%
% RETURNS:
%   uu    - Displacement field
%   extra - Extra outputs
%
% EXAMPLE:
%
% COMMENTS: The assembly code is for general elastisty tensor in voit's notation:
% http://en.wikipedia.org/wiki/Voigt_notation 
%
% SEE ALSO:


    opt = struct('type'         , 'mrst'                          , ...
                 'linsolve'     , @mldivide                       , ...
                 'blocksize'    , 30000 - (G.griddim - 2) * 20000 , ...
                 'add_operators', true                            , ...
                 'force_method' , 'dual_grad_type'                , ...
                 'alpha_scaling', 1                               , ...
                 'S'            , []                              , ...
                 'experimental_scaling', false                    , ...
                 'pressure'     , []);
    opt = merge_options(opt, varargin{:});
    opt.add_operators = opt.add_operators && nargout>1;
    if(opt.add_operators)
        [S, extra] = VEM_mrst_vec(G, C, ...
                                  'blocksize'            , opt.blocksize, ...
                                  'alpha_scaling'        , opt.alpha_scaling, ...
                                  'S'                    , opt.S, ...
                                  'experimental_scaling' , opt.experimental_scaling); 
    else
        S = VEM_mrst_vec(G, C, ...
                         'blocksize'           , opt.blocksize, ...
                         'alpha_scaling'       , opt.alpha_scaling, ...
                         'S'                   , opt.S, ...
                         'experimental_scaling', opt.experimental_scaling);   
    end

    % Recalculate "weights" (all are calculated in the assembly, they could in fact only be calculated
    % once).
    if (G.griddim == 2)
        qf_all = G.faces.areas / 2; 
        [qc_all, qcvol] = calculateQF_vec(G); 
    else
        [qc_all, qf_all, qcvol] = calculateQC_vec(G); 
    end
    
    % Apply Diriclet boundary conditions
    % NB: Partial Diriclet boundary conditions in the primary direction is allowed
    % for now.
    % If duplicated  values exist, remove them.
    bc = el_bc.disp_bc; 
    [bcnodes, j, i] = unique(bc.nodes);
    if(numel(bcnodes) ~= numel(bc.nodes))
        %  warning('boundary conditions have mulitiple definitions')
    end
    u_bc = bc.uu(j, :);
    mask = zeros(numel(bcnodes), G.griddim); 
    % use the mask form or
    for k = 1:G.griddim
        mask(:, k) = accumarray(i, bc.mask(:, k), [numel(bcnodes), 1]); 
    end
    mask = mask > 0; 

    % Find the logical vector to remove Diriclet boundary conditions
    ndof = G.griddim * G.nodes.num; 
    if(all(mask(:) == true))    
        dirdofs = mcolon(G.griddim * (bcnodes - 1) + 1, G.griddim * (bcnodes - 1) + G.griddim)';
        u_bc = reshape(u_bc', [], 1); 
    else
        dirdofs = mcolon(G.griddim * (bcnodes - 1) + 1, G.griddim * (bcnodes - 1) + G.griddim)'; 
        dirdofs = reshape(dirdofs, G.griddim, []); 
        mm = mask'; 
        ind = find(mm); 
        u_bc = reshape(u_bc', [], 1);
        dirdofs = reshape(dirdofs, [], 1);
        dirdofs = dirdofs(ind); 
        u_bc = u_bc(ind); 
    end
    isdirdofs = false(ndof, 1); 
    isdirdofs(dirdofs) = true; 

    
    %% Calulate the boundary conditions
    V_dir = nan(ndof, 1); 
    V_dir(isdirdofs) = u_bc(:); 
    V_dir(~isdirdofs) = 0; 
    rhso = -S * V_dir; 

    %% Calculate load terms 
    % There are several alternatives, which may lead to different errors in particular for thin
    % long cells, see paper
    f = calculateVolumeTerm(G, load, qc_all, qcvol, opt);
    if(~isempty(opt.pressure))
        div = VEM_div(G); 
        f_pressure = div'*opt.pressure;
    else
        f_pressure = zeros(size(f));
    end
    % Add load to right hand side
    rhs = rhso + f + f_pressure;
    % Add boundary forces
    if(~isempty(el_bc.force_bc))
        if(numel(el_bc.force_bc.faces) > 0)
            bc       = el_bc;
            bc_force = bc.force_bc;
            bcf      = bc_force;
            
            % Find weights
            faces    = bcf.faces;
            assert(numel(faces) == numel(unique(faces)));
            lnn      = G.faces.nodePos(faces + 1) - G.faces.nodePos(faces);
            inodes   = mcolon(G.faces.nodePos(bcf.faces), G.faces.nodePos(bcf.faces + 1) - 1);
            nodes    = G.faces.nodes(inodes);
            lfacenum = rldecode([1:numel(faces)]', lnn);
            assert(all(sum(G.faces.neighbors(faces, :) == 0, 2) == 1));
            
            if(G.griddim == 2)
                qf = qf_all(rldecode(faces(:), lnn), :);
            else
                qf = qf_all(inodes);
            end
            
            % Find nodes corresponding to forces
            dofs  = mcolon(G.griddim * (nodes - 1) + 1, G.griddim * (nodes - 1) + G.griddim);
            force = bsxfun(@times, bc_force.force(lfacenum, :), qf);
            % Transform to degree of freedom indexing
            force = force';
            fbc   = accumarray(dofs', force(:)', [ndof, 1]);
            rhs   = rhs + fbc;
        end
    end
    % Reduce the degrees of freedom
    rhs = rhs(~isdirdofs);
    A   = S(~isdirdofs, ~isdirdofs);
    A   = (A + A') / 2; % The matrix is theoretically symmetric, make sure that it is also symmetric
                        % numerically
    x   = opt.linsolve(A, rhs); 
    u   = nan(ndof, 1); 

    u(isdirdofs)  = V_dir(isdirdofs); 
    u(~isdirdofs) = x; 
    uu = reshape(u, G.griddim, [])'; 

    if(nargout == 2)
        extra.A    = A; 
        extra.S    = S; 
        vdiv       = VEM_div(G); 
        extra.disc = struct('A'         , A                        , ...
                            'isdirdofs' , isdirdofs                , ...
                            'rhs'       , rhs                      , ...
                            'V_dir'     , V_dir                    , ...
                            'ovol_div'  , vdiv                     , ...
                            'gradP'     , vdiv(:    , ~isdirdofs)' , ...
                            'div'       , vdiv(:    , ~isdirdofs)  , ...
                            'divrhs'    , vdiv * V_dir); 

    end
    
end

function f = calculateVolumeTerm(G, load, qc_all, qcvol, opt)

    cells  = [1:G.cells.num]';
    inodes = mcolon(G.cells.nodePos(cells), G.cells.nodePos(cells + 1) - 1');
    nodes  = G.cells.nodes(inodes);  

    switch opt.force_method
        
      case 'node_force'
        % Evaluate forces at nodes. The result is weighted, using adjacent
        % cell volume contributions, see Paulino et al's paper (doi:10.1016/j.cma.2014.05.005)
        
        X = G.nodes.coords(nodes, :);
        w = qcvol;
        ll = bsxfun(@times, load(X), w)';
        
      case  'cell_force_baric'
        %
        % Evaluate the forces at nodes. Then, from the nodal values, compute the (exact)
        % L^2 projection on each cell and, using this cell values, assemble
        % the load term in term of the degrees of freedom.
        %
        % The VEM theory tells us that there exist virtual basis such that the
        % two steps above can be done exactly. See Ahmad et al (doi:10.1016/j.camwa.2013.05.015)
        %

        nlc = G.cells.nodePos(cells + 1) - G.cells.nodePos(cells);
        X = rldecode(G.cells.centroids(cells, :), nlc);
        lcellnum = rldecode(cells, nlc);
        BB = nan(numel(cells), 1);
        for i = 1:G.griddim
            BB(:, i) = accumarray(lcellnum, G.nodes.coords(nodes, i), [numel(cells), 1]);
        end
        fac  = accumarray(lcellnum, 1, [numel(cells), 1]);
        BB   = bsxfun(@rdivide, BB, fac);
        XB   = X - rldecode(BB, nlc);
        vols = rldecode(G.cells.volumes(cells, :), nlc);
        
        % weights to calculate volume force term from the nodal values.
        if(G.griddim == 3)
            w = (vols ./ rldecode(nlc, nlc) + sum(qc_all(inodes, :) .* (XB), 2));
        else
            assert(G.griddim == 2)
            w = (vols ./ rldecode(nlc, nlc) + sum(qc_all(inodes, :) .* (XB), 2));
        end
        ll   = bsxfun(@times, load(X), w)';
        
      case 'cell_force'
        % Evaluate the force at cell centroids. Then, for each node, sum up each
        % adjacent cell contributions after weighting them with volume
        % contribution.
        
        nlc = G.cells.nodePos(cells + 1) - G.cells.nodePos(cells);
        X   = rldecode(G.cells.centroids(cells, :), nlc);
        w = qcvol;
        ll  = bsxfun(@times, load(X), w)';
        
      case 'dual_grad_type'
        % For the virtual basis, there exists a natural divergence operator (from node
        % values to cell values) that can be computed exactly. This operator
        % does not depend on the stabilisation term which is chosen for the
        % stiffness matrix
        %
        % By duality we can define a gradient operator (from cell-values to
        % node values). When the force can be expressed as a gradient, this
        % gives us a way to compute the load term which is implemented here.
        %
        % Such computation has appeared to be more stable, see reference.
        %
        %
        nlc     = G.cells.nodePos(cells + 1) - G.cells.nodePos(cells);
        X       = rldecode(G.cells.centroids(cells, :), nlc);
        rel_vec = -(X-G.nodes.coords(nodes, :));
        ll      = bsxfun(@times, load(X), qc_all.*rel_vec)';
      
      otherwise
        error('No such force  calculation')
    end

    ndof = G.griddim * G.nodes.num; 
    dofs = mcolon(G.griddim * (nodes - 1) + 1, G.griddim * (nodes - 1) + G.griddim)';
    f    = accumarray(dofs(:), ll(:), [ndof, 1]);

end<|MERGE_RESOLUTION|>--- conflicted
+++ resolved
@@ -1,15 +1,10 @@
 function [uu, extra] = VEM_linElast(G, C, el_bc, load, varargin)
-<<<<<<< HEAD
-% [uu, extra] = VEM_linElast(G, C, el_bc, load, varargin)
-% solve linear elastisity problem using the Virtual Element method. Main
-=======
 %
 %
 % SYNOPSIS:
 %   function [uu, extra] = VEM_linElast(G, C, el_bc, load, varargin)
 %
 % DESCRIPTION: solve linear elastisity problem using the Virtual Element method. Main
->>>>>>> bcde8233
 % mechanics solver. Without face degree of freedom. Meant to be run for any
 % dimension. 
 %
