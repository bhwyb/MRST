function [b, mu, rho, mob] = getDerivedPropertyFunctionsBO(model, pO, mobMult, status)

    fluid  = model.fluid;
    disgas = model.disgas;
    vapoil = model.vapoil;
    
    if disgas
        isSatO = ~status{1};
    end
    if vapoil
        isSatG = ~status{2};
    end
    
    [b, mu, rho, mob] = deal(cell(model.water + model.oil + model.gas,1));
<<<<<<< HEAD
    phNo = 1;
=======
    eqNo = 1;
>>>>>>> 51dc01cb
    % Water----------------------------------------------------------------
    if model.water
        if isfield(fluid, 'pcOW')
            pW = @(c, sW) pO(c) - fluid.pcOW(sW);
        else
            pW = @(c, varargin) pO(c);
        end
<<<<<<< HEAD
        b{phNo}   = @(c, sW, varargin) fluid.bW(pW(c, sW));
        mu{phNo}  = @(c, sW, varargin) fluid.muW(pW(c, sW));
        rho{phNo} = @(c, sW, varargin) b{phNo}(c, sW).*fluid.rhoWS;
        mob{phNo} = @(c, sW, sT, varargin) mobMult(c).*fluid.krW(sW./sT)./mu{phNo}(c, sW);
        phNo = phNo + 1;
=======
        b{eqNo}   = @(c, sW, varargin) fluid.bW(pW(c, sW));
        mu{eqNo}  = @(c, sW, varargin) fluid.muW(pW(c, sW));
        rho{eqNo} = @(c, sW, varargin) b{eqNo}(c, sW).*fluid.rhoWS;
        mob{eqNo} = @(c, sW, sT, varargin) mobMult(c).*fluid.krW(sW./sT)./mu{eqNo}(c, sW);
        eqNo = eqNo + 1;
>>>>>>> 51dc01cb
    end
    %----------------------------------------------------------------------
    
    % Oil------------------------------------------------------------------
    if model.oil
        if disgas
<<<<<<< HEAD
            b{phNo}   = @(c, rs, varargin) fluid.bO(pO(c), rs, isSatO(c));
            mu{phNo}  = @(c, rs, varargin) fluid.muO(pO(c), rs, isSatO(c));
            rho{phNo} = @(c, rs, varargin) b{phNo}(c, rs, isSatO(c)).*(rs.*fluid.rhoGS + fluid.rhoOS);
            mob{phNo} = @(c, sO, sT, rs, varargin) mobMult(c).*fluid.krO(sO./sT)./mu{phNo}(c, rv);
        else
            b{phNo}   = @(c, varargin) fluid.bO(pO(c));
            mu{phNo}  = @(c, varargin) fluid.muO(pO(c));
            rho{phNo} = @(c, varargin) fluid.bO(pO(c)).*fluid.rhoOS;
            mob{phNo} = @(c, sO, sT, varargin) mobMult(c).*fluid.krO(sO./sT)./mu{phNo}(c, varargin);
        end
        phNo = phNo + 1;
=======
            b{eqNo}   = @(c, sO, rS, varargin) fluid.bO(pO(c), rS, isSatO(c));
            mu{eqNo}  = @(c, sO, rS, varargin) fluid.muO(pO(c), rS, isSatO(c));
            rho{eqNo} = @(c, sO, rS, varargin) bO(c, rS).*(rS.*fluid.rhoGS + fluid.rhoOS);
            mob{eqNo} = @(c, sO, sT, rS, varargin) mobMult(c).*fluid.krO(sO./sT)./mu{eqNo}(c, rS);
        else
            b{eqNo}   = @(c, varargin) fluid.bO(pO(c));
            mu{eqNo}  = @(c, varargin) fluid.muO(pO(c));
            rho{eqNo} = @(c, varargin) fluid.bO(pO(c)).*fluid.rhoOS;
            mob{eqNo} = @(c, sO, sT, varargin) mobMult(c).*fluid.krO(sO./sT)./mu{eqNo}(c, varargin);
            eqNo = eqNo + 1;
        end
>>>>>>> 51dc01cb
    end
    %----------------------------------------------------------------------
    
    % Gas------------------------------------------------------------------
    if model.gas
        if isfield(fluid, 'pcOG')
            pG = @(c, sG) pO(c) + fluid.pcOG(sG);
        else
            pG = @(c, varargin) pO(c);
        end
<<<<<<< HEAD
        if vapoil
            b{phNo}   = @(c, sG, rs) fluid.bG(pG(sG, c), rs, isSatG(c));
            mu{phNo}  = @(c, sG, rs) fluid.muG(pG(sG, c), rs, isSatG(c));
            rho{phNo} = @(c, sG, rs) b{phNo}(rs, c).*(rs.*fluid.rhoGS + fluid.rhoOS);
            mob{phNo} = @(c, sG, sT, rs) mobMult(c).*fluid.krG(sG./sT)./mu{phNo}(c, sG, rs);
        else
            b{phNo}   = @(c, sG, varargin) fluid.bG(pG(c, sG));
            mu{phNo}  = @(c, sG, varargin) fluid.muG(pG(c, sG));
            rho{phNo} = @(c, sG, varargin) fluid.bG(pG(c, sG)).*fluid.rhoGS;
            mob{phNo} = @(c, sG, sT, varargin) mobMult(c).*fluid.krG(sG./sT)./mu{phNo}(c, sG, varargin);
=======
        if disgas
            b{eqNo}   = @(c, sG, rV) fluid.bG(pG(sG, c), rV, isSatG(c));
            mu{eqNo}  = @(c, sG, rV) fluid.muG(pG(sG, c), rV, isSatG(c));
            rho{eqNo} = @(c, sG, rV) b{eqNo}(rs, c).*(rv.*fluid.rhoOS + fluid.rhoGS);
            mob{eqNo} = @(c, sG, sT, rV) mobMult(c).*fluid.krG(sG./sT)./mu{eqNo}(c, sG, rV);
        else
            b{eqNo}   = @(c, sG, varargin) fluid.bG(pG(c, sG, varargin));
            mu{eqNo}  = @(c, sG, varargin) fluid.muG(pG(c, sG, varargin));
            rho{eqNo} = @(c, sG, varargin) fluid.bG(pG(c, sG, varargin)).*fluid.rhoGS;
            mob{eqNo} = @(c, sG, sT, varargin) mobMult(c).*fluid.krG(sG./sT)./mu{eqNo}(c, sG, varargin);
>>>>>>> 51dc01cb
        end
    end
    %----------------------------------------------------------------------
    
%     % Fractional flow functions--------------------------------------------
%     mobT = @(sW, sO, sG, sT, cW, cO, cG) mobW(sW, sT, cW) + mobO(sO, sT, cO) + mobG(sG, sT, cG);
%     fW   = @(sW, sO, sG, sT, cW, cO, cG) mobW(sW, sT, cW)./mobT(sW, sO, sG, sT, cW, cO, cG);
%     fO   = @(sW, sO, sG, sT, cW, cO, cG) mobO(sO, sT, cO)./mobT(sW, sO, sG, sT, cW, cO, cG);
%     fG   = @(sW, sO, sG, sT, cW, cO, cG) mobG(sG, sT, cG)./mobT(sW, sO, sG, sT, cW, cO, cG);
%     %----------------------------------------------------------------------
%     
%     % Gather output--------------------------------------------------------
%     b   = {bW  , bO  , bG  };
%     mu  = {muW , muO , muG };
%     rho = {rhoW, rhoO, rhoG};
%     mob = {mobW, mobO, mobG};
%     f   = {fW  , fO  , fG  };
%     %----------------------------------------------------------------------
    
end<|MERGE_RESOLUTION|>--- conflicted
+++ resolved
@@ -12,11 +12,7 @@
     end
     
     [b, mu, rho, mob] = deal(cell(model.water + model.oil + model.gas,1));
-<<<<<<< HEAD
     phNo = 1;
-=======
-    eqNo = 1;
->>>>>>> 51dc01cb
     % Water----------------------------------------------------------------
     if model.water
         if isfield(fluid, 'pcOW')
@@ -24,30 +20,21 @@
         else
             pW = @(c, varargin) pO(c);
         end
-<<<<<<< HEAD
         b{phNo}   = @(c, sW, varargin) fluid.bW(pW(c, sW));
         mu{phNo}  = @(c, sW, varargin) fluid.muW(pW(c, sW));
         rho{phNo} = @(c, sW, varargin) b{phNo}(c, sW).*fluid.rhoWS;
         mob{phNo} = @(c, sW, sT, varargin) mobMult(c).*fluid.krW(sW./sT)./mu{phNo}(c, sW);
         phNo = phNo + 1;
-=======
-        b{eqNo}   = @(c, sW, varargin) fluid.bW(pW(c, sW));
-        mu{eqNo}  = @(c, sW, varargin) fluid.muW(pW(c, sW));
-        rho{eqNo} = @(c, sW, varargin) b{eqNo}(c, sW).*fluid.rhoWS;
-        mob{eqNo} = @(c, sW, sT, varargin) mobMult(c).*fluid.krW(sW./sT)./mu{eqNo}(c, sW);
-        eqNo = eqNo + 1;
->>>>>>> 51dc01cb
     end
     %----------------------------------------------------------------------
     
     % Oil------------------------------------------------------------------
     if model.oil
         if disgas
-<<<<<<< HEAD
-            b{phNo}   = @(c, rs, varargin) fluid.bO(pO(c), rs, isSatO(c));
-            mu{phNo}  = @(c, rs, varargin) fluid.muO(pO(c), rs, isSatO(c));
-            rho{phNo} = @(c, rs, varargin) b{phNo}(c, rs, isSatO(c)).*(rs.*fluid.rhoGS + fluid.rhoOS);
-            mob{phNo} = @(c, sO, sT, rs, varargin) mobMult(c).*fluid.krO(sO./sT)./mu{phNo}(c, rv);
+            b{phNo}   = @(c, rS, varargin) fluid.bO(pO(c), rS, isSatO(c));
+            mu{phNo}  = @(c, rS, varargin) fluid.muO(pO(c), rS, isSatO(c));
+            rho{phNo} = @(c, rS, varargin) b{phNo}(c, rS, isSatO(c)).*(rS.*fluid.rhoGS + fluid.rhoOS);
+            mob{phNo} = @(c, sO, sT, rS, varargin) mobMult(c).*fluid.krO(sO./sT)./mu{phNo}(c, rS);
         else
             b{phNo}   = @(c, varargin) fluid.bO(pO(c));
             mu{phNo}  = @(c, varargin) fluid.muO(pO(c));
@@ -55,19 +42,6 @@
             mob{phNo} = @(c, sO, sT, varargin) mobMult(c).*fluid.krO(sO./sT)./mu{phNo}(c, varargin);
         end
         phNo = phNo + 1;
-=======
-            b{eqNo}   = @(c, sO, rS, varargin) fluid.bO(pO(c), rS, isSatO(c));
-            mu{eqNo}  = @(c, sO, rS, varargin) fluid.muO(pO(c), rS, isSatO(c));
-            rho{eqNo} = @(c, sO, rS, varargin) bO(c, rS).*(rS.*fluid.rhoGS + fluid.rhoOS);
-            mob{eqNo} = @(c, sO, sT, rS, varargin) mobMult(c).*fluid.krO(sO./sT)./mu{eqNo}(c, rS);
-        else
-            b{eqNo}   = @(c, varargin) fluid.bO(pO(c));
-            mu{eqNo}  = @(c, varargin) fluid.muO(pO(c));
-            rho{eqNo} = @(c, varargin) fluid.bO(pO(c)).*fluid.rhoOS;
-            mob{eqNo} = @(c, sO, sT, varargin) mobMult(c).*fluid.krO(sO./sT)./mu{eqNo}(c, varargin);
-            eqNo = eqNo + 1;
-        end
->>>>>>> 51dc01cb
     end
     %----------------------------------------------------------------------
     
@@ -78,29 +52,16 @@
         else
             pG = @(c, varargin) pO(c);
         end
-<<<<<<< HEAD
         if vapoil
-            b{phNo}   = @(c, sG, rs) fluid.bG(pG(sG, c), rs, isSatG(c));
-            mu{phNo}  = @(c, sG, rs) fluid.muG(pG(sG, c), rs, isSatG(c));
-            rho{phNo} = @(c, sG, rs) b{phNo}(rs, c).*(rs.*fluid.rhoGS + fluid.rhoOS);
-            mob{phNo} = @(c, sG, sT, rs) mobMult(c).*fluid.krG(sG./sT)./mu{phNo}(c, sG, rs);
+            b{phNo}   = @(c, sG, rV) fluid.bG(pG(sG, c), rV, isSatG(c));
+            mu{phNo}  = @(c, sG, rV) fluid.muG(pG(sG, c), rV, isSatG(c));
+            rho{phNo} = @(c, sG, rV) b{phNo}(rV, c).*(rV.*fluid.rhoOS + fluid.rhoGS);
+            mob{phNo} = @(c, sG, sT, rV) mobMult(c).*fluid.krG(sG./sT)./mu{phNo}(c, sG, rV);
         else
             b{phNo}   = @(c, sG, varargin) fluid.bG(pG(c, sG));
             mu{phNo}  = @(c, sG, varargin) fluid.muG(pG(c, sG));
             rho{phNo} = @(c, sG, varargin) fluid.bG(pG(c, sG)).*fluid.rhoGS;
             mob{phNo} = @(c, sG, sT, varargin) mobMult(c).*fluid.krG(sG./sT)./mu{phNo}(c, sG, varargin);
-=======
-        if disgas
-            b{eqNo}   = @(c, sG, rV) fluid.bG(pG(sG, c), rV, isSatG(c));
-            mu{eqNo}  = @(c, sG, rV) fluid.muG(pG(sG, c), rV, isSatG(c));
-            rho{eqNo} = @(c, sG, rV) b{eqNo}(rs, c).*(rv.*fluid.rhoOS + fluid.rhoGS);
-            mob{eqNo} = @(c, sG, sT, rV) mobMult(c).*fluid.krG(sG./sT)./mu{eqNo}(c, sG, rV);
-        else
-            b{eqNo}   = @(c, sG, varargin) fluid.bG(pG(c, sG, varargin));
-            mu{eqNo}  = @(c, sG, varargin) fluid.muG(pG(c, sG, varargin));
-            rho{eqNo} = @(c, sG, varargin) fluid.bG(pG(c, sG, varargin)).*fluid.rhoGS;
-            mob{eqNo} = @(c, sG, sT, varargin) mobMult(c).*fluid.krG(sG./sT)./mu{eqNo}(c, sG, varargin);
->>>>>>> 51dc01cb
         end
     end
     %----------------------------------------------------------------------
