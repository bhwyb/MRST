function state = incompMPFA(state, g, T, fluid, varargin)
%Solve incompressible flow problem (fluxes/pressures) using MPFA-O method.
%
% SYNOPSIS:
%   state = incompMPFA(state, G, T, fluid)
%   state = incompMPFA(state, G, T, fluid, 'pn1', pv1, ...)
%
% DESCRIPTION:
%   This function assembles and solves a (block) system of linear equations
%   defining interface fluxes and cell pressures at the next time step in a
%   sequential splitting scheme for the reservoir simulation problem
%   defined by Darcy's law and a given set of external influences (wells,
%   sources, and boundary conditions).
%
%   This function uses a multi-point flux approximation (MPFA) method with
%   minimal memory consumption within the constraints of operating on a
%   fully unstructured polyhedral grid structure.
%
% REQUIRED PARAMETERS:
%   state  - Reservoir and well solution structure either properly
%            initialized from functions 'initResSol' and 'initWellSol'
%            respectively, or the results from a previous call to function
%            'incompMPFA' and, possibly, a transport solver such as
%            function 'implicitTransport'.
%
%   G, T   - Grid and half-transmissibilities as computed by the function
%            'computeMultiPointTrans'.
%
%   fluid  - Fluid object as defined by function 'initSimpleFluid'.
%
% OPTIONAL PARAMETERS:
%   W      - Well structure as defined by functions 'addWell' and
%            'assembleWellSystem'.  May be empty (i.e., W = struct([]))
%            which is interpreted as a model without any wells.
%
%   bc     - Boundary condition structure as defined by function 'addBC'.
%            This structure accounts for all external boundary conditions to
%            the reservoir flow.  May be empty (i.e., bc = struct([])) which
%            is interpreted as all external no-flow (homogeneous Neumann)
%            conditions.
%
%   src    - Explicit source contributions as defined by function
%            'addSource'.  May be empty (i.e., src = struct([])) which is
%            interpreted as a reservoir model without explicit sources.
%
%   LinSolve     - Handle to linear system solver software to which the
%                  fully assembled system of linear equations will be
%                  passed.  Assumed to support the syntax
%
%                        x = LinSolve(A, b)
%
%                  in order to solve a system Ax=b of linear equations.
%                  Default value: LinSolve = @mldivide (backslash).
%
%   MatrixOutput - Whether or not to return the final system matrix 'A' to
%                  the caller of function 'incompMPFA'.
%                  Logical.  Default value: MatrixOutput = FALSE.
%
%   Verbose      - Whether or not to time portions of and emit informational
%                  messages throughout the computational process.
%                  Logical.  Default value dependent on global verbose
%                  setting in function 'mrstVerbose'.
%
% RETURNS:
%   xr - Reservoir solution structure with new values for the fields:
%          - pressure     -- Pressure values for all cells in the
%                            discretised reservoir model, 'G'.
%          - boundaryPressure --
%                            Pressure values for all boundary interfaces in
%                            the discretised reservoir model, 'G'.
%          - flux         -- Flux across global interfaces corresponding to
%                            the rows of 'G.faces.neighbors'.
%          - A            -- System matrix.  Only returned if specifically
%                            requested by setting option 'MatrixOutput'.
%
%   xw - Well solution structure array, one element for each well in the
%        model, with new values for the fields:
%           - flux     -- Perforation fluxes through all perforations for
%                         corresponding well.  The fluxes are interpreted
%                         as injection fluxes, meaning positive values
%                         correspond to injection into reservoir while
%                         negative values mean production/extraction out of
%                         reservoir.
%           - pressure -- Well pressure.
%
% NOTE:
%   If there are no external influences, i.e., if all of the structures
%   'W', 'bc', and 'src' are empty and there are no effects of gravity,
%   then the input values 'xr' and 'xw' are returned unchanged and a
%   warning is printed in the command window. This warning is printed with
%   message ID
%
%           'incompMPFA:DrivingForce:Missing'
%
% EXAMPLE:
%    G   = computeGeometry(cartGrid([3,3,5]));
%    f   = initSingleFluid('mu' ,    1*centi*poise     , ...
%                          'rho', 1014*kilogram/meter^3);
%    rock.perm = rand(G.cells.num, 1)*darcy()/100;
%    bc  = pside([], G, 'LEFT', 2);
%    src = addSource([], 1, 1);
%    W   = verticalWell([], G, rock, 1, G.cartDims(2), ...
%                       (1:G.cartDims(3)), 'Type', 'rate', 'Val', 1/day(), ...
%                       'InnerProduct', 'ip_tpf');
%    W   = verticalWell(W, G, rock, G.cartDims(1),   G.cartDims(2), ...
%                       (1:G.cartDims(3)), 'Type', 'bhp', ...
%                       'Val',  1*barsa(), 'InnerProduct', 'ip_tpf');
%    T   = computeMultiPointTrans(G, rock);
%
%    state = initState(G, W, 100*barsa);
%    state = incompMPFA(state, G, T, f, 'bc', bc, 'src', src, ...
%                       'W', W, 'MatrixOutput',true);
%
%    plotCellData(G, xr.pressure);
%
% SEE ALSO:
%   `computeMultiPointTrans`, `addBC`, `addSource`, `addWell`, `initSingleFluid`,
%   `initResSol`, `initWellSol`, `mrstVerbose`.

%{
Copyright 2009-2018 SINTEF Digital, Mathematics & Cybernetics.

This file is part of The MATLAB Reservoir Simulation Toolbox (MRST).

MRST is free software: you can redistribute it and/or modify
it under the terms of the GNU General Public License as published by
the Free Software Foundation, either version 3 of the License, or
(at your option) any later version.

MRST is distributed in the hope that it will be useful,
but WITHOUT ANY WARRANTY; without even the implied warranty of
MERCHANTABILITY or FITNESS FOR A PARTICULAR PURPOSE.  See the
GNU General Public License for more details.

You should have received a copy of the GNU General Public License
along with MRST.  If not, see <http://www.gnu.org/licenses/>.
%}


% Written by Jostein R. Natvig, SINTEF ICT, 2009.

<<<<<<< HEAD
    opt = struct('bc', [], 'src', [], 'wells', [],...
                 'LinSolve', @mldivide,...
                 'MatrixOutput', false,...
                 'Verbose', mrstVerbose); 
    opt = merge_options(opt, varargin{:}); 

    g_vec = gravity(); 
    no_grav =~ (norm(g_vec) > 0); % (1 : size(g.nodes.coords, 2))) > 0); 
    if all([isempty(opt.bc),...
            isempty(opt.src),...
            isempty(opt.wells), no_grav])
        warning(id('DrivingForce:Missing'),...
                ['No external driving forces present in model -- ',...
                 'state remains unchanged.\n']); 
    end
    
    nc = g.cells.num; 
    nw = length(opt.wells); 

    [mob, totmob, omega, rho] = dynamic_quantities(state, fluid); 

    % Needed after introduction of gravity
    TT = T; 
    totFace_mob = ...
        1 ./ accumarray(g.cells.faces(:, 1), 1 ./ totmob(rldecode([1:g.cells.num]', diff(g.cells.facePos)))); 
    b = any(g.faces.neighbors == 0, 2); 
    totFace_mob(~b) = totFace_mob(~b); 
    n = size(TT.d1, 1); 
    tothface_mob_mat = sparse(1:n, 1:n, TT.d1 * totFace_mob); 
    % Tg = Tg * totmob_mat; 

    % Boundary conditions and source terms.
    % Note: Function 'computeRHS' is a modified version of function
    % 'computePressureRHS' which was originally written to support the
    % hybrid mimetic method.
    [~, gg, hh, ~, dF, ~] = computePressureRHS(g, omega, opt.bc, opt.src); 
    
    if any(~dF)
        % Account for each face being subdivided
        hh(~dF) = hh(~dF) ./ TT.counts(~dF); 
    end
    % add gravity contribution for each mpfa half face
    grav = -omega(TT.cno) .* (TT.R * reshape(g_vec(1:g.griddim), [], 1)); 
    
    b = any(g.faces.neighbors == 0, 2); 
    cf_mtrans = TT.cf_trans; 
    % Define div operaor form mpfa sides to cell values in addtion to the fluxes
    % out of boundary.  e_div = [TT.C,- TT.D(:, sb)]' * TT.Do;
    e_div = TT.e_div; 
    % Multiply fluxes with harmonic mean of mobility in order to avoid for
    % re-asssembly. For coupled reservoir simulation the value of
    % the sum of upwind mobility should be used.
    A = e_div * tothface_mob_mat * cf_mtrans; 
    dghf = TT.cf_trans_g * grav; 
    rhs_g = e_div * tothface_mob_mat * dghf; 
    
    hh_tmp = TT.d1 * hh; 
    rhs = [gg;- hh_tmp(TT.sb)]; 
    rhs = rhs + rhs_g; 
    % Dirichlet condition. If there are Dirichlet conditions, move contribution to
    % rhs.  Replace equations for the unknowns by speye( * ) * x(dF) = dC.

    factor = A(1, 1); 
    assert (factor > 0)
    if any(dF)
        dF_tmp = TT.d1(TT.sb, :) * dF; 
        ind = [false(g.cells.num, 1); dF_tmp>0]; 
        is_press = strcmpi('pressure', opt.bc.type); 
        face = opt.bc.face (is_press); 
        bcval = opt.bc.value (is_press); 
        dC_tmp = TT.d1(TT.sb, face) * bcval; 
        rhs = rhs - A(:, g.cells.num + 1:end) * dC_tmp; 
        rhs(ind) = factor * dC_tmp(dF_tmp>0); 
        A(ind, :) = 0; 
        A(:, ind) = 0; 
        A(ind, ind) = factor * speye(sum(ind)); 
    end
    nnp = length(rhs); 
    rhs = [rhs; zeros(nw, 1)]; 

    %%%%%%%%%%%%%%%%%%% 
    % add well equations
    C = cell (nnp, 1); 
    D = zeros(nnp, 1); 
    W = opt.wells; 
    d = zeros(g.cells.num, 1); 
    for k = 1 : nw
        wc = W(k).cells; 
        nwc = numel(wc); 
        w = k + nnp; 

        wi = W(k).WI .* totmob(wc); 

        dp = computeIncompWellPressureDrop(W(k), mob, rho, norm(gravity)); 
        d   (wc) = d   (wc) + wi; 
        state.wellSol(k).cdp = dp; 
        if strcmpi(W(k).type, 'bhp')
            ww = max(wi); 
            rhs (w) = rhs (w) + ww * W(k).val; 
            rhs (wc) = rhs (wc) + wi .* (W(k).val + dp); 
            C{k} = -sparse(1, nnp); 
            D(k) = ww; 

        elseif strcmpi(W(k).type, 'rate')
            rhs (w) = rhs (w) + W(k).val; 
            rhs (wc) = rhs (wc) + wi .* dp; 

            C{k} = -sparse(ones(nwc, 1), wc, wi, 1, nnp); 
            D(k) = sum(wi); 

            rhs (w) = rhs (w) - wi.' * dp; 

        else
            error('Unsupported well type.'); 
        end
    end

    C = vertcat(C{:}); 
    D = spdiags(D, 0, nw, nw); 
    A = [A, C'; C D]; 
    A = A + sparse(1:nc, 1:nc, d, size(A, 1), size(A, 2)); 

    if ~any(dF) && (isempty(W) || ~any(strcmpi({W.type }, 'bhp')))
        A(1) = 2*A(1); 
    end
    ticif(opt.Verbose); 
    p = opt.LinSolve(A, rhs); 

    tocif(opt.Verbose); 

    % --------------------------------------------------------------------- 
    dispif(opt.Verbose, 'Computing fluxes, face pressures etc...\t\t'); 
    ticif (opt.Verbose); 
    state.pressure(1 : nc) = p(1 : nc); 
    % Reconstruct face pressures and fluxes.
    b = any(g.faces.neighbors == 0, 2); 
    state.flux = TT.d1' * (tothface_mob_mat * cf_mtrans * p(1:nnp) - tothface_mob_mat * dghf); % 
    state.flux(~b) = state.flux(~b) / 2; 
    state.boundaryPressure = p(nc + 1 : nnp); 

    for k = 1 : nw
        wc = W(k).cells; 
        dp = state.wellSol(k).cdp; 
        state.wellSol(k).flux = W(k).WI .* totmob(wc) .* (p(nnp + k) + dp - p(wc)); 
        state.wellSol(k).pressure = p(nnp + k); 
    end

    if opt.MatrixOutput
        state.A = A; 
        state.rhs = rhs; 
    end

    tocif(opt.Verbose); 
=======
   opt = struct('bc', [], 'src', [], 'wells', [], ...
                'W', [], ...
                'LinSolve',     @mldivide,        ...
                'MatrixOutput', false,            ...
                'Verbose',mrstVerbose);
   opt = merge_options(opt, varargin{:});
   opt = treatLegacyForceOptions(opt);

   g_vec   = gravity();
   no_grav = ~(norm(g_vec) > 0); %(1 : size(g.nodes.coords,2))) > 0);
   if all([isempty(opt.bc)   , ...
           isempty(opt.src)  , ...
           isempty(opt.wells), no_grav])
      warning(id('DrivingForce:Missing'),                       ...
              ['No external driving forces present in model--', ...
               'state remains unchanged.\n']);
   end

   
   nc     = g.cells.num;
   nw     = length(opt.wells);

   [mob, totmob, omega, rho] = dynamic_quantities(state, fluid);

   % Needed after introduction of gravity
   TT=T;
   totFace_mob=...
   1./accumarray(g.cells.faces(:,1),1./totmob(rldecode([1:g.cells.num]', diff(g.cells.facePos))));
   b  = any(g.faces.neighbors==0, 2);
   totFace_mob(~b)=totFace_mob(~b);
   n = size(TT.d1, 1);
   tothface_mob_mat = sparse(1:n, 1:n, TT.d1 * totFace_mob);
   %Tg     = Tg * totmob_mat;

   % identify internal faces
   

   % Boundary conditions and source terms.
   % Note: Function 'computeRHS' is a modified version of function
   % 'computePressureRHS' which was originally written to support the
   % hybrid mimetic method.
   [~, gg, hh, ~, dF, ~] = computePressureRHS(g, omega, ...
                                                   opt.bc, opt.src);
   
   if any(~dF)
       % Account for each face being subdivided
       hh(~dF) = hh(~dF)./TT.counts(~dF);
   end
   % add gravity contribution for each mpfa half face
   grav     = -omega(TT.cno) .* (TT.R * reshape(g_vec(1:g.griddim), [], 1));  
   
   b  = any(g.faces.neighbors==0, 2);
   %D  = sparse(1:size(g.cells.faces,1), double(g.cells.faces(:,1)), 1);
   %D=TT.D;
   % find outer boundary mpfa faces (two times the normal number of faces
   % in 2D)
   %sb = full(sum(TT.D, 1)) == 1;
   %cf_mtrans=TT.Do'*TT.hfhf*[TT.C, -TT.D(:,sb)];
   cf_mtrans = TT.cf_trans;
   % define div operaor form mfpa sides to celle values in addtion to the
   % fluxes out of boundary.
   %e_div =  [TT.C, -TT.D(:,sb)]'*TT.Do;
   e_div = TT.e_div;
   % multiply fluxes with harmonic mean of mobility
   % this to avid for re asssembly
   % to be equivalent coupled reservoir simulation the value of
   % sum of upwind mobility should be used.
   A=e_div*tothface_mob_mat*cf_mtrans;
   dghf= TT.cf_trans_g * grav;
   rhs_g= e_div*tothface_mob_mat*dghf;
 
   hh_tmp = TT.d1*hh;
   rhs = [gg; -hh_tmp(TT.sb)];
   rhs = rhs+rhs_g;
   % Dirichlet condition
   % If there are Dirichlet conditions, move contribution to rhs.  Replace
   % equations for the unknowns by speye(*)*x(dF) = dC.

   factor = A(1,1);
   assert (factor > 0)
   if any(dF)
      dF_tmp     = TT.d1(TT.sb,:)*dF;
      ind        = [false(g.cells.num, 1) ; dF_tmp>0];
      is_press   = strcmpi('pressure', opt.bc.type);
      face       = opt.bc.face (is_press);
      bcval      = opt.bc.value (is_press);
      dC_tmp     = TT.d1(TT.sb,face)*bcval;
      rhs        = rhs - A(:,g.cells.num+1:end)*dC_tmp;
      rhs(ind)   = factor*dC_tmp(dF_tmp>0);
      A(ind,:)   = 0;
      A(:,ind)   = 0;
      A(ind,ind) = factor * speye(sum(ind));
   end
   nnp=length(rhs);
   rhs=[rhs;zeros(nw, 1)];

   %%%%%%%%%%%%%%%%%%%
   % add well equations
   C    = cell (nnp, 1);
   D    = zeros(nnp, 1);
   W    = opt.wells;
   d  = zeros(g.cells.num, 1);
   for k = 1 : nw
      wc       = W(k).cells;
      nwc      = numel(wc);
      w        = k + nnp;

      wi       = W(k).WI .* totmob(wc);

      dp       = computeIncompWellPressureDrop(W(k), mob, rho, norm(gravity));
      d   (wc) = d   (wc) + wi;
      state.wellSol(k).cdp = dp;
      if strcmpi(W(k).type, 'bhp')
         ww=max(wi);
         rhs (w)  = rhs (w)  + ww*W(k).val;
         rhs (wc) = rhs (wc) + wi.*(W(k).val + dp);
         C{k}     = -sparse(1, nnp);
         D(k)     = ww;

      elseif strcmpi(W(k).type, 'rate')
         rhs (w)  = rhs (w)  + W(k).val;
         rhs (wc) = rhs (wc) + wi.*dp;

         C{k}     =-sparse(ones(nwc, 1), wc, wi, 1, nnp);
         D(k)     = sum(wi);

         rhs (w)  = rhs (w) - wi.'*dp;

      else
         error('Unsupported well type.');
      end
   end

   C = vertcat(C{:});
   D = spdiags(D, 0, nw, nw);
   A = [A, C'; C D];
   A = A+sparse(1:nc,1:nc,d,size(A,1),size(A,2));

  
   if ~any(dF) && (isempty(W) || ~any(strcmpi({W.type }, 'bhp')))
      A(1) = A(1)*2;
   end
   ticif(opt.Verbose);
   p = opt.LinSolve(A, rhs);

   tocif(opt.Verbose);

   % ---------------------------------------------------------------------
   dispif(opt.Verbose, 'Computing fluxes, face pressures etc...\t\t');
   ticif (opt.Verbose);
   state.pressure(1 : nc) = p(1 : nc);
   % Reconstruct face pressures and fluxes.
   b         = any(g.faces.neighbors==0, 2);   
   state.flux = TT.d1'*(tothface_mob_mat*cf_mtrans*p(1:nnp) - tothface_mob_mat*dghf);%
   state.flux(~b)=state.flux(~b)/2;
   state.boundaryPressure = p(nc + 1 : nnp);

   for k = 1 : nw
      wc = W(k).cells;
      dp = state.wellSol(k).cdp;
      state.wellSol(k).flux = W(k).WI.*totmob(wc).*(p(nnp+k) + dp - p(wc));
      state.wellSol(k).pressure = p(nnp + k);
   end

   if opt.MatrixOutput
      state.A   = A;
      state.rhs = rhs;
   end

   tocif(opt.Verbose);
>>>>>>> 067333c4
end

% -------------------------------------------------------------------------- 
% Helpers follow.
% -------------------------------------------------------------------------- 

function s = id(s)
    s = ['incompMPFA:', s]; 
end

% -------------------------------------------------------------------------- 

function [mob, totmob, omega, rho] = dynamic_quantities(state, fluid)
    [mu, rho] = fluid.properties(state); 
    s = fluid.saturation(state); 
    kr = fluid.relperm(s, state); 

    mob = bsxfun(@rdivide, kr, mu); 
    totmob = sum(mob, 2); 
    omega = sum(bsxfun(@times, mob, rho), 2) ./ totmob; 
end<|MERGE_RESOLUTION|>--- conflicted
+++ resolved
@@ -139,12 +139,13 @@
 
 % Written by Jostein R. Natvig, SINTEF ICT, 2009.
 
-<<<<<<< HEAD
     opt = struct('bc', [], 'src', [], 'wells', [],...
+                'W', [], ...
                  'LinSolve', @mldivide,...
                  'MatrixOutput', false,...
                  'Verbose', mrstVerbose); 
     opt = merge_options(opt, varargin{:}); 
+   opt = treatLegacyForceOptions(opt);
 
     g_vec = gravity(); 
     no_grav =~ (norm(g_vec) > 0); % (1 : size(g.nodes.coords, 2))) > 0); 
@@ -156,6 +157,7 @@
                  'state remains unchanged.\n']); 
     end
     
+   
     nc = g.cells.num; 
     nw = length(opt.wells); 
 
@@ -171,6 +173,9 @@
     tothface_mob_mat = sparse(1:n, 1:n, TT.d1 * totFace_mob); 
     % Tg = Tg * totmob_mat; 
 
+   % identify internal faces
+   
+
     % Boundary conditions and source terms.
     % Note: Function 'computeRHS' is a modified version of function
     % 'computePressureRHS' which was originally written to support the
@@ -185,13 +190,21 @@
     grav = -omega(TT.cno) .* (TT.R * reshape(g_vec(1:g.griddim), [], 1)); 
     
     b = any(g.faces.neighbors == 0, 2); 
+   %D  = sparse(1:size(g.cells.faces,1), double(g.cells.faces(:,1)), 1);
+   %D=TT.D;
+   % find outer boundary mpfa faces (two times the normal number of faces
+   % in 2D)
+   %sb = full(sum(TT.D, 1)) == 1;
+   %cf_mtrans=TT.Do'*TT.hfhf*[TT.C, -TT.D(:,sb)];
     cf_mtrans = TT.cf_trans; 
-    % Define div operaor form mpfa sides to cell values in addtion to the fluxes
-    % out of boundary.  e_div = [TT.C,- TT.D(:, sb)]' * TT.Do;
+   % define div operaor form mfpa sides to celle values in addtion to the
+   % fluxes out of boundary.
+   %e_div =  [TT.C, -TT.D(:,sb)]'*TT.Do;
     e_div = TT.e_div; 
-    % Multiply fluxes with harmonic mean of mobility in order to avoid for
-    % re-asssembly. For coupled reservoir simulation the value of
-    % the sum of upwind mobility should be used.
+   % multiply fluxes with harmonic mean of mobility
+   % this to avid for re asssembly
+   % to be equivalent coupled reservoir simulation the value of
+   % sum of upwind mobility should be used.
     A = e_div * tothface_mob_mat * cf_mtrans; 
     dghf = TT.cf_trans_g * grav; 
     rhs_g = e_div * tothface_mob_mat * dghf; 
@@ -199,8 +212,9 @@
     hh_tmp = TT.d1 * hh; 
     rhs = [gg;- hh_tmp(TT.sb)]; 
     rhs = rhs + rhs_g; 
-    % Dirichlet condition. If there are Dirichlet conditions, move contribution to
-    % rhs.  Replace equations for the unknowns by speye( * ) * x(dF) = dC.
+   % Dirichlet condition
+   % If there are Dirichlet conditions, move contribution to rhs.  Replace
+   % equations for the unknowns by speye(*)*x(dF) = dC.
 
     factor = A(1, 1); 
     assert (factor > 0)
@@ -262,8 +276,9 @@
     A = [A, C'; C D]; 
     A = A + sparse(1:nc, 1:nc, d, size(A, 1), size(A, 2)); 
 
+  
     if ~any(dF) && (isempty(W) || ~any(strcmpi({W.type }, 'bhp')))
-        A(1) = 2*A(1); 
+      A(1) = A(1)*2;
     end
     ticif(opt.Verbose); 
     p = opt.LinSolve(A, rhs); 
@@ -293,178 +308,6 @@
     end
 
     tocif(opt.Verbose); 
-=======
-   opt = struct('bc', [], 'src', [], 'wells', [], ...
-                'W', [], ...
-                'LinSolve',     @mldivide,        ...
-                'MatrixOutput', false,            ...
-                'Verbose',mrstVerbose);
-   opt = merge_options(opt, varargin{:});
-   opt = treatLegacyForceOptions(opt);
-
-   g_vec   = gravity();
-   no_grav = ~(norm(g_vec) > 0); %(1 : size(g.nodes.coords,2))) > 0);
-   if all([isempty(opt.bc)   , ...
-           isempty(opt.src)  , ...
-           isempty(opt.wells), no_grav])
-      warning(id('DrivingForce:Missing'),                       ...
-              ['No external driving forces present in model--', ...
-               'state remains unchanged.\n']);
-   end
-
-   
-   nc     = g.cells.num;
-   nw     = length(opt.wells);
-
-   [mob, totmob, omega, rho] = dynamic_quantities(state, fluid);
-
-   % Needed after introduction of gravity
-   TT=T;
-   totFace_mob=...
-   1./accumarray(g.cells.faces(:,1),1./totmob(rldecode([1:g.cells.num]', diff(g.cells.facePos))));
-   b  = any(g.faces.neighbors==0, 2);
-   totFace_mob(~b)=totFace_mob(~b);
-   n = size(TT.d1, 1);
-   tothface_mob_mat = sparse(1:n, 1:n, TT.d1 * totFace_mob);
-   %Tg     = Tg * totmob_mat;
-
-   % identify internal faces
-   
-
-   % Boundary conditions and source terms.
-   % Note: Function 'computeRHS' is a modified version of function
-   % 'computePressureRHS' which was originally written to support the
-   % hybrid mimetic method.
-   [~, gg, hh, ~, dF, ~] = computePressureRHS(g, omega, ...
-                                                   opt.bc, opt.src);
-   
-   if any(~dF)
-       % Account for each face being subdivided
-       hh(~dF) = hh(~dF)./TT.counts(~dF);
-   end
-   % add gravity contribution for each mpfa half face
-   grav     = -omega(TT.cno) .* (TT.R * reshape(g_vec(1:g.griddim), [], 1));  
-   
-   b  = any(g.faces.neighbors==0, 2);
-   %D  = sparse(1:size(g.cells.faces,1), double(g.cells.faces(:,1)), 1);
-   %D=TT.D;
-   % find outer boundary mpfa faces (two times the normal number of faces
-   % in 2D)
-   %sb = full(sum(TT.D, 1)) == 1;
-   %cf_mtrans=TT.Do'*TT.hfhf*[TT.C, -TT.D(:,sb)];
-   cf_mtrans = TT.cf_trans;
-   % define div operaor form mfpa sides to celle values in addtion to the
-   % fluxes out of boundary.
-   %e_div =  [TT.C, -TT.D(:,sb)]'*TT.Do;
-   e_div = TT.e_div;
-   % multiply fluxes with harmonic mean of mobility
-   % this to avid for re asssembly
-   % to be equivalent coupled reservoir simulation the value of
-   % sum of upwind mobility should be used.
-   A=e_div*tothface_mob_mat*cf_mtrans;
-   dghf= TT.cf_trans_g * grav;
-   rhs_g= e_div*tothface_mob_mat*dghf;
- 
-   hh_tmp = TT.d1*hh;
-   rhs = [gg; -hh_tmp(TT.sb)];
-   rhs = rhs+rhs_g;
-   % Dirichlet condition
-   % If there are Dirichlet conditions, move contribution to rhs.  Replace
-   % equations for the unknowns by speye(*)*x(dF) = dC.
-
-   factor = A(1,1);
-   assert (factor > 0)
-   if any(dF)
-      dF_tmp     = TT.d1(TT.sb,:)*dF;
-      ind        = [false(g.cells.num, 1) ; dF_tmp>0];
-      is_press   = strcmpi('pressure', opt.bc.type);
-      face       = opt.bc.face (is_press);
-      bcval      = opt.bc.value (is_press);
-      dC_tmp     = TT.d1(TT.sb,face)*bcval;
-      rhs        = rhs - A(:,g.cells.num+1:end)*dC_tmp;
-      rhs(ind)   = factor*dC_tmp(dF_tmp>0);
-      A(ind,:)   = 0;
-      A(:,ind)   = 0;
-      A(ind,ind) = factor * speye(sum(ind));
-   end
-   nnp=length(rhs);
-   rhs=[rhs;zeros(nw, 1)];
-
-   %%%%%%%%%%%%%%%%%%%
-   % add well equations
-   C    = cell (nnp, 1);
-   D    = zeros(nnp, 1);
-   W    = opt.wells;
-   d  = zeros(g.cells.num, 1);
-   for k = 1 : nw
-      wc       = W(k).cells;
-      nwc      = numel(wc);
-      w        = k + nnp;
-
-      wi       = W(k).WI .* totmob(wc);
-
-      dp       = computeIncompWellPressureDrop(W(k), mob, rho, norm(gravity));
-      d   (wc) = d   (wc) + wi;
-      state.wellSol(k).cdp = dp;
-      if strcmpi(W(k).type, 'bhp')
-         ww=max(wi);
-         rhs (w)  = rhs (w)  + ww*W(k).val;
-         rhs (wc) = rhs (wc) + wi.*(W(k).val + dp);
-         C{k}     = -sparse(1, nnp);
-         D(k)     = ww;
-
-      elseif strcmpi(W(k).type, 'rate')
-         rhs (w)  = rhs (w)  + W(k).val;
-         rhs (wc) = rhs (wc) + wi.*dp;
-
-         C{k}     =-sparse(ones(nwc, 1), wc, wi, 1, nnp);
-         D(k)     = sum(wi);
-
-         rhs (w)  = rhs (w) - wi.'*dp;
-
-      else
-         error('Unsupported well type.');
-      end
-   end
-
-   C = vertcat(C{:});
-   D = spdiags(D, 0, nw, nw);
-   A = [A, C'; C D];
-   A = A+sparse(1:nc,1:nc,d,size(A,1),size(A,2));
-
-  
-   if ~any(dF) && (isempty(W) || ~any(strcmpi({W.type }, 'bhp')))
-      A(1) = A(1)*2;
-   end
-   ticif(opt.Verbose);
-   p = opt.LinSolve(A, rhs);
-
-   tocif(opt.Verbose);
-
-   % ---------------------------------------------------------------------
-   dispif(opt.Verbose, 'Computing fluxes, face pressures etc...\t\t');
-   ticif (opt.Verbose);
-   state.pressure(1 : nc) = p(1 : nc);
-   % Reconstruct face pressures and fluxes.
-   b         = any(g.faces.neighbors==0, 2);   
-   state.flux = TT.d1'*(tothface_mob_mat*cf_mtrans*p(1:nnp) - tothface_mob_mat*dghf);%
-   state.flux(~b)=state.flux(~b)/2;
-   state.boundaryPressure = p(nc + 1 : nnp);
-
-   for k = 1 : nw
-      wc = W(k).cells;
-      dp = state.wellSol(k).cdp;
-      state.wellSol(k).flux = W(k).WI.*totmob(wc).*(p(nnp+k) + dp - p(wc));
-      state.wellSol(k).pressure = p(nnp + k);
-   end
-
-   if opt.MatrixOutput
-      state.A   = A;
-      state.rhs = rhs;
-   end
-
-   tocif(opt.Verbose);
->>>>>>> 067333c4
 end
 
 % -------------------------------------------------------------------------- 
