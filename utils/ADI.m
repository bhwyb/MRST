--- conflicted
+++ resolved
@@ -282,11 +282,6 @@
           else
               switch s(1).type
                   case '()'
-<<<<<<< HEAD
-                      if numel(s(1).subs) > 1
-                          assert(ischar(s(1).subs{2}) && strcmp(s(1).subs{2}, ':'),...
-                              'Multiple indices is not supported')
-=======
                       ns = numel(s(1).subs);
                       if ns > 1
                           if ns == 2
@@ -295,7 +290,6 @@
                           else
                               error('More than 2 inputs recieved to AD variable.');
                           end
->>>>>>> 25bda949
                       end
                       subs  = s(1).subs{1};
                       if ischar(s) && strcmp(subs, ':'),
