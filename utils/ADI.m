--- conflicted
+++ resolved
@@ -451,12 +451,8 @@
       %--------------------------------------------------------------------
 
       function u = abs(u)
-<<<<<<< HEAD
+          % Absolute value
           u.jac = ADI.lMultDiag(sign(u.val), u.jac);
-=======
-          % Absolute value
-          u.jac = lMultDiag(sign(u.val), u.jac);
->>>>>>> d73dc0ec
           u.val = abs(u.val);
           if isempty(u.jac)
                u = u.val;
