--- conflicted
+++ resolved
@@ -14,6 +14,7 @@
 assert(isempty(drivingForces.bc) && isempty(drivingForces.src))
 
 s = model.operators;
+G = model.G;
 f = model.fluid;
 
 disgas = model.disgas;
@@ -25,8 +26,6 @@
 % Properties at previous timestep
 [p0, sW0, sG0, rs0, rv0] = model.getProps(state0, ...
                                 'pressure', 'water', 'gas', 'rs', 'rv');
-<<<<<<< HEAD
-=======
 % If timestep has been split relative to pressure, linearly interpolate in
 % pressure.
 pFlow = p;
@@ -34,7 +33,6 @@
     dt_frac = dt/state.timestep;
     p = p.*dt_frac + p0.*(1-dt_frac);
 end
->>>>>>> 821ef5cc
 %Initialization of primary variables ----------------------------------
 st  = model.getCellStatusVO(state,  1-sW-sG,   sW,  sG);
 st0 = model.getCellStatusVO(state0, 1-sW0-sG0, sW0, sG0);
@@ -85,16 +83,16 @@
 gdz = model.getGravityGradient();
 
 % Evaluate water properties
-[vW, bW, mobW, rhoW, pW, upcw, dpW] = getFluxAndPropsWater_BO(model, p, p, sW, krW, T, gdz);
+[vW, bW, mobW, rhoW, pW, upcw, dpW] = getFluxAndPropsWater_BO(model, p, sW, krW, T, gdz);
 bW0 = f.bW(p0);
 
 % Evaluate oil properties
-[vO, bO, mobO, rhoO, p, upco, dpO] = getFluxAndPropsOil_BO(model, p, p, sO, krO, T, gdz, rs, ~st{1});
+[vO, bO, mobO, rhoO, p, upco, dpO] = getFluxAndPropsOil_BO(model, p, sO, krO, T, gdz, rs, ~st{1});
 bO0 = getbO_BO(model, p0, rs0, ~st0{1});
 
 % Evaluate gas properties
 bG0 = getbG_BO(model, p0, rv0, ~st0{2});
-[vG, bG, mobG, rhoG, pG, upcg, dpG] = getFluxAndPropsGas_BO(model, p, p, sG, krG, T, gdz, rv, ~st{2});
+[vG, bG, mobG, rhoG, pG, upcg, dpG] = getFluxAndPropsGas_BO(model, p, sG, krG, T, gdz, rv, ~st{2});
 
 % Get total flux from state
 flux = sum(state.flux, 2);
@@ -106,17 +104,7 @@
 Go = gp - dpO;
 Gg = gp - dpG;
 
-<<<<<<< HEAD
-% Stored upstream indices
-if model.staticUpwind
-    flag = state.upstreamFlag;
-else
-    flag = multiphaseUpwindIndices({Gw, Go, Gg}, vT, T, ...
-            {mobW, mobO, mobG}, s.faceUpstr);
-end
-=======
 flag = getSaturationUpwind(model.upwindType, state, {Gw, Go, Gg}, vT, s.T, {mobW, mobO, mobG}, s.faceUpstr);
->>>>>>> 821ef5cc
 
 upcw  = flag(:, 1);
 upco  = flag(:, 2);
@@ -133,9 +121,9 @@
 f_o = mobOf./totMob;
 f_g = mobGf./totMob;
 
-vW = f_w.*(vT + T.*mobOf.*(Gw - Go) + T.*mobGf.*(Gw - Gg));
-vO = f_o.*(vT + T.*mobWf.*(Go - Gw) + T.*mobGf.*(Go - Gg));
-vG = f_g.*(vT + T.*mobWf.*(Gg - Gw) + T.*mobOf.*(Gg - Go));
+vW = f_w.*(vT + s.T.*mobOf.*(Gw - Go) + s.T.*mobGf.*(Gw - Gg));
+vO = f_o.*(vT + s.T.*mobWf.*(Go - Gw) + s.T.*mobGf.*(Go - Gg));
+vG = f_g.*(vT + s.T.*mobWf.*(Gg - Gw) + s.T.*mobOf.*(Gg - Go));
 
 bWvW = s.faceUpstr(upcw, bW).*vW;
 bOvO = s.faceUpstr(upco, bO).*vO;
@@ -156,9 +144,6 @@
 % well equations
 if ~isempty(W)
     wflux = vertcat(wellSol.flux);
-    cqs = vertcat(wellSol.cqs);
-
-    wflux = sum(vertcat(wellSol.flux), 2);
     cqs = vertcat(wellSol.cqs);
 
     perf2well = getPerforationToWellMapping(W);
@@ -212,11 +197,10 @@
         state.wellSol(i).qWs = sum(double(wflux_W(perfind)));
         state.wellSol(i).qGs = sum(double(wflux_G(perfind)));
     end
-else
-    [wflux_W, wflux_O, wflux_G, wc] = deal([]);
 end
 
 [eqs, names, types] = deal(cell(1,2));
+eqInd = 1;
 if opt.solveForWater
     % water eq:
     wat = (s.pv/dt).*( pvMult.*bW.*sW - pvMult0.*bW0.*sW0 ) + s.Div(bWvW);
@@ -282,6 +266,7 @@
         ix = ix + 1;
     end
 end
+
 problem = LinearizedProblem(eqs, types, names, primaryVars, state, dt);
 end
 
