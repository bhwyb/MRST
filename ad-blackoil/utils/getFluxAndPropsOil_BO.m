<<<<<<< HEAD
function [vO, bO, mobO, rhoO, p, upco, dpO] = getFluxAndPropsOil_BO(...
        model, p, p_prop, sO, krO, T, gdz, rs, isSat)
=======
function [vO, bO, mobO, rhoO, p, upco, dpO] = getFluxAndPropsOil_BO(model, p, sO, krO, T, gdz, rs, isSat)
%Get flux and properties for the oil phase for a black-oil problem
%
% SYNOPSIS:
%   [vO, bO, mobO, rhoO, p, upco, dpO] = ...
%      getFluxAndPropsOil_BO(model, p, sO, krO, T, gdz, rs, isSat)
% DESCRIPTION:
%   Utility function for evaluating mobilities, densities and fluxes for
%   the oil phase in the black-oil (BO)-model
%
% REQUIRED PARAMETERS:
%   model - ThreePhaseBlackOil or derived subclass instance
%
%   p     - Oil phase pressure. One value per cell in simulation grid.
%
%   sO    - Oil phase saturation. One value per cell in simulation grid.
%
%   krO   - Oil phase relative permeability, possibly evaluated some
%           three-phase relperm function. One value per cell in simulation
%           grid.
%
%   T     - Transmissibility for the internal interfaces.
%
%   gdz   - Let dz be the gradient of the cell depths, on each interface.
%   Then gdz is the dot product of the dz with the gravity vector of the
%   model. See getGravityGradient for more information.
%
%   rs    - Amount of gas dissolved into the oil phase. Use to evaluate the
%           viscosity and density. One value per cell in simulation grid.
%
%   isSat - Boolean indicator if the oil in the cell is saturated with gas.
%   True indicates that there is free gas in the cell, and that we need to
%   look at the saturated tables when evaluating rs-dependent properties.
%   One value per cell in simulation grid.
%
% RETURNS:
%   vO    - Oil flux, at reservoir conditions, at each interface.
%
%   bO    - Oil reciprocal formation volume factors. One value per cell in
%           simulation grid.
%
%   rhoO  - Oil density in each cell.
%
%   p     - Oil phase pressure. One value per cell in simulation grid.
%           Should be unmodified. Included simply to have parity with
%           analogous gas and water functions.
%
%   upco  - Upwind indicators for the oil phase. One value per interface.
%
%   dpO   - Phase pressure differential for each interface. Was used to
%           evaluate the phase flux.
%
% SEE ALSO:
%   getFluxAndPropsGas_BO, getFluxAndPropsWater_BO

%{
Copyright 2009-2016 SINTEF ICT, Applied Mathematics.

This file is part of The MATLAB Reservoir Simulation Toolbox (MRST).

MRST is free software: you can redistribute it and/or modify
it under the terms of the GNU General Public License as published by
the Free Software Foundation, either version 3 of the License, or
(at your option) any later version.

MRST is distributed in the hope that it will be useful,
but WITHOUT ANY WARRANTY; without even the implied warranty of
MERCHANTABILITY or FITNESS FOR A PARTICULAR PURPOSE.  See the
GNU General Public License for more details.

You should have received a copy of the GNU General Public License
along with MRST.  If not, see <http://www.gnu.org/licenses/>.
%}
>>>>>>> 821ef5cc
    disgas = isprop(model, 'disgas') && model.disgas;
    
    if nargin < 7
        assert(~disgas, 'RS and saturated flag must be supplied for disgas model');
        rs = 0;
    end
    
    fluid = model.fluid;
    s = model.operators;
    % Oil props
    if disgas
        bO  = fluid.bO(p_prop,  rs, isSat);
        muO = fluid.muO(p_prop, rs, isSat);
        rhoO   = bO.*(rs*fluid.rhoGS + fluid.rhoOS);
    else
        bO  = fluid.bO(p_prop);
        if isfield(fluid, 'BOxmuO')
            muO = fluid.BOxmuO(p_prop).*bO;
        else
            muO = fluid.muO(p_prop);
        end
        rhoO   = bO.*fluid.rhoOS;
    end
        
    if any(bO < 0)
        warning('Negative oil compressibility present!')
    end
    
    rhoOf  = s.faceAvg(rhoO);
    mobO   = krO./muO;
    dpO    = s.Grad(p) - rhoOf.*gdz;
    % oil upstream-index
    upco = (double(dpO)<=0);
    vO   = - s.faceUpstr(upco, mobO).*T.*dpO;
end
<|MERGE_RESOLUTION|>--- conflicted
+++ resolved
@@ -1,7 +1,3 @@
-<<<<<<< HEAD
-function [vO, bO, mobO, rhoO, p, upco, dpO] = getFluxAndPropsOil_BO(...
-        model, p, p_prop, sO, krO, T, gdz, rs, isSat)
-=======
 function [vO, bO, mobO, rhoO, p, upco, dpO] = getFluxAndPropsOil_BO(model, p, sO, krO, T, gdz, rs, isSat)
 %Get flux and properties for the oil phase for a black-oil problem
 %
@@ -75,7 +71,6 @@
 You should have received a copy of the GNU General Public License
 along with MRST.  If not, see <http://www.gnu.org/licenses/>.
 %}
->>>>>>> 821ef5cc
     disgas = isprop(model, 'disgas') && model.disgas;
     
     if nargin < 7
@@ -87,15 +82,15 @@
     s = model.operators;
     % Oil props
     if disgas
-        bO  = fluid.bO(p_prop,  rs, isSat);
-        muO = fluid.muO(p_prop, rs, isSat);
+        bO  = fluid.bO(p,  rs, isSat);
+        muO = fluid.muO(p, rs, isSat);
         rhoO   = bO.*(rs*fluid.rhoGS + fluid.rhoOS);
     else
-        bO  = fluid.bO(p_prop);
+        bO  = fluid.bO(p);
         if isfield(fluid, 'BOxmuO')
-            muO = fluid.BOxmuO(p_prop).*bO;
+            muO = fluid.BOxmuO(p).*bO;
         else
-            muO = fluid.muO(p_prop);
+            muO = fluid.muO(p);
         end
         rhoO   = bO.*fluid.rhoOS;
     end
