classdef WellQoI < BaseQoI
    % Class for extracting well related quantity of interests from
    % (an ensemble of) simulated problems.
    %
    % DESCRIPTION:
    %   This class is used within a MRSTEnsemble to extract, store, and 
    %   work with quantities of interest related to well solutions.
    %
    % SYNOPSIS
    %   qoi = WellQoI('wellNames', {'P1', 'P2'}, ...);
    %   qoi = WellQoI('wellIndices', [3 4], ...);
    %
    % PARAMETERS
    %   'wellNames' - Names of the wells that we are interested in
    %   'wellIndices' - Indices of the wells that we are interested in
    % 
    %    Either 'wellNames' or 'wellIndices' must be provided. If both are
    %    provided, 'wellIndices' is ignored.
    %
    % OPTIONAL PARAMETERS
    %   'names' - cell array of the well output fields that we are
    %               interested in. Valid values are well solution field
    %               names. Default: {'qOs'}
    %   'cumulative' - Quantity of interest is cumulative production data
    %                  per well. Default: false
    %   'total' - Quantity of interest is total production data (scalar per
    %             field and well). Default: false
    %   'combined' - Quantity of interest is combined production data over
    %                the given wells. Default: false
    %
    % 
    % SEE ALSO:
    %   `BaseQoI`, `ReservoirStateQoI`, `MRSTExample`, `BaseSamples`
    
    properties
        wellIndices            % Well indices
        wellNames              % Well names

        cumulative   = false % Cumulative production
        total        = false % Total production
        combined     = false % Combine all wells, or give per well values.

        dt % Timestep sizes
        
    end
    
    methods
        
        %-----------------------------------------------------------------%
        function qoi = WellQoI(varargin)
            qoi = qoi@BaseQoI('names', {'qWs'});
            qoi = merge_options(qoi, varargin{:});
            % Check input
            assert(xor(isempty(qoi.wellIndices), isempty(qoi.wellNames)), ...
                'Please provide either well indices or well names');
        end
        
        %-----------------------------------------------------------------%
        function qoi = validateQoI(qoi, problem)
            % Check that the configs that are inserted to the constructor
            % makes sense for the base problem for the ensemble, and
            % updates remaining fields.
            %
            % SYNOPSIS:
            %   qoi = qoi.validateQoI(problem)
            %
            % PARAMETERS:
            %   problem - MRST problem that is representative for the
            %             (ensemble member) problems that will be used with
            %             this QoI instance. Especially, the well setups
            %             should be representative, as well as the
            %             production schedule.
            %
            % NOTE:
            %   When used in an MRSTEnsemble, this function is called by
            %   the ensemble constructor.
            
            qoi = validateQoI@BaseQoI(qoi, problem);
            % Either, we provide the indices of the chosen wells, or their
            % names. In either case, we find the other.
            names = {problem.SimulatorSetup.schedule.control(1).W.name};
            if ~isempty(qoi.wellNames)
                % Find well indices
                ix = cellfun(@(wn) find(strcmpi(wn, names)), ...
                                    qoi.wellNames, 'UniformOutput', false);
                % Verify that all wells exist in schedule
                found = ~cellfun(@isempty, ix);
                assert(all(found), 'Did not find well %s in schedule', ...
                                                qoi.wellNames{~found});
                % Assign well indices
                qoi.wellIndices = cell2mat(ix);
            elseif ~isempty(qoi.wellIndices)
                if strcmpi(qoi.wellIndices, ':')
                    % All wells requested
                    qoi.wellIndices = 1:numel(names);
                elseif islogical(qoi.wellIndices)
                    % Logical mask - find corresponding indices
                    qoi.wellIndices = find(qoi.wellIndices);
                end
                % Verify well indices
                assert(min(qoi.wellIndices) >= 1 && max(qoi.wellIndices) <= numel(names), ...
                    'Well indices must be in the range [1, numel(W)] = [1, %d]', numel(names));
                % Find well names
                qoi.wellNames = names(qoi.wellIndices);
            else
                % We should never get here
                error('Please provide either well names or well indices');
            end
            
            % Get timesteps
            qoi.dt = problem.SimulatorSetup.schedule.step.val;

        end
        
        %-----------------------------------------------------------------%
        function u = computeQoI(qoi, problem)
            % Reads the well solutions from the given problem and extract
            % the relevant data.
            %
            % SYNOPSIS:
            %   u = qoi.computeQoI(problem)
            %
            % PARAMETERS:
            %   problem - The specific problem for which to compute the QoI
            
            % Read well solutions
            wellSols = reshape(problem.OutputHandlers.wellSols(:), [], 1);
            % Get well output (numTimesteps, numWells, numFields)
            uMatrix = getWellOutput(wellSols, qoi.names, qoi.wellNames);
            % Compute total or cumulative if requested
            dtProblem = getTimestepsFromProblem(problem);
            if qoi.total
                uMatrix = sum(uMatrix.*dtProblem,1);
            elseif qoi.cumulative
                uMatrix = cumsum(uMatrix.*dtProblem,1);
            end
            % Compute combined output from all wells if requested
            if qoi.combined && numel(qoi.wellNames) > 1
                uMatrix = sum(uMatrix, 2);
            end
            
            % If we have a time series and the problem was simulated with
            % different timesteps than the base problem, interpolate well
            % output onto base problem timesteps
            if numel(qoi.dt) ~= numel(dtProblem) && ~qoi.total
                uMatrix = qoi.interpolateWellOutput(dtProblem, uMatrix);
            end
            % Return as array of structs with one element per cell. This is
            % similar to wellSols, but the fileds eqaul to vectors of
            % length numel(qoi.dt) (unless qoi.total = true)
            if qoi.combined
                names = {'combined'};
            else
                names = qoi.wellNames;
            end
            u = [];
            fnames = ['name', qoi.names]';
            for i = 1:numel(names)
                um = squeeze(num2cell(uMatrix(:, i, :), 1));
                um = cell2struct([names{i}; um], fnames, 1);
                u  = [u; um]; %#ok
            end
        end
        
        %-----------------------------------------------------------------%
        function plotQoI(qoi, ensemble, u, varargin)
            if numel(u) > 1
                for i = 1:numel(u)
                    figure(); qoi.plotQoI(ensemble, u(i), varargin{:});
                end
                return
            end
            % Plot a single well QoI u in current figure.
            opt = struct('color'         , [0,0,0], ...
                         'lineWidth'     , 2      , ...
                         'alpha'         , 0.8    , ...
                         'isMean'        , true   , ...
                         'timescale'     , day    , ...
                         'labels'        , true   , ...
                         'title'         , true   , ...
                         'names'         , {qoi.names}, ...
                         'cellNo'        , 1      , ...
                         'subCellNo'     , 1);
                     
            [opt, extra] = merge_options(opt, varargin{:});
            
            color = opt.color; % Plot mean in distinct color
            if ~opt.isMean
                color = color.*(1-opt.alpha) + opt.alpha;
            end
            
<<<<<<< HEAD
            % Invert rate so that production is plotted as positive values.
            plotScale = 1;
            if strcmpi(qoi.fldname{opt.subCellNo}, 'qOs') || ...
               strcmpi(qoi.fldname{opt.subCellNo}, 'qWs')
                plotScale = -1;
            end
            
=======
>>>>>>> a985fcef
            is_timeseries = true;
            if is_timeseries
                
                time = cumsum(qoi.dt)./opt.timescale;
<<<<<<< HEAD
                plot(time(1:numel(u)), u*plotScale, ...
                     'color'    , color, ...
                     'lineWidth', opt.lineWidth, ...
                     extra{:}         );
                
                xlim([time(1), time(end)]);
                box on, grid on
                if opt.title
                    if qoi.combined
                        title(sprintf('Combined produced %s', qoi.fldname{opt.subCellNo}));
                    else
                        title(sprintf('%s for well %s', qoi.fldname{opt.subCellNo}, qoi.wellNames{opt.cellNo}));
=======
                for i = 1:numel(opt.names)
                    if numel(opt.names) > 1
                        subplot(1, numel(opt.names), 1);
                    end
                    ui = u.(opt.names{i});
                    plot(time(1:numel(ui)), ui, 'color'    , color        , ...
                                                'lineWidth', opt.lineWidth, ...
                                                extra{:}                  );
                    xlim([time(1), time(end)]);
                    box on, grid on
                    if opt.title
                        if qoi.combined
                            title(sprintf('Combined produced %s', opt.names{i}));
                        else
                            title(sprintf('%s for well %s', opt.names{i}, u.name));
                        end
                    end
                    if opt.labels
                        xlabel(sprintf('Time (%s)', formatTime(opt.timescale)));
                        ylabel(sprintf('%s', opt.names{i}));
>>>>>>> a985fcef
                    end
                end
            end
        end
        
        %-----------------------------------------------------------------%
        function h = figure(qoi, ensemble, varargin) %#ok
            % Create figure for plotting QoI
            h = figure(varargin{:});
        end
        
        %-----------------------------------------------------------------%
        function h = plotEnsembleWellQoI(qoi, ensemble, h, varargin)
            % Plots well properties for the ensemble and ensemble mean.
            % Creates one figure per field, and organizes results from each
            % well in a subplot.
            
            opt = struct('timescale', day);
            [opt, extra] = merge_options(opt, varargin{:});
            
            numQoIs = numel(qoi.ResultHandler.getValidIds());
            
            num_fields = numel(qoi.names);
            num_wells  = numel(qoi.wellNames);
            if qoi.combined
                num_wells = 1;
            end
            
            num_wells_horizontal = ceil(sqrt(num_wells));
            num_wells_vertical   = ceil(num_wells/num_wells_horizontal);
            
            [mean_qoi, qois] = qoi.computeMean();
            
            t = cumsum(qoi.dt)./opt.timescale;
            for fld = 1:num_fields
                if num_fields == 1
                    if isnan(h)
                        h = figure;
                    else
                        set(0, 'CurrentFigure', h), clf(h)
                    end
                else
                    h{fld} = figure;
                end
                for w = 1:num_wells
                    subplot(num_wells_horizontal, num_wells_vertical, w);
                    hold on
                    for i = 1:numQoIs
                        plot(t, qois{i}{w}{fld}, 'color', [1 1 1]*0.6, extra{:});
                    end
                    plot(t, mean_qoi{w}{fld}, 'color', 'red', extra{:});
                    xlabel(sprintf('Time (%s)', formatTime(opt.timescale)));
                    ylabel(sprintf('%s', qoi.names{fld}))
                    title(strcat(qoi.names{fld}, " for well ", qoi.wellNames{w}));
                end
            end
            
        end
        
        %-----------------------------------------------------------------%
        function n = norm(qoi, u)
            if isstruct(u)
                % We got a full QoI struct, compute norm for each well and
                % each field by calling qoi.norm for each of them
                n = u;
                for i = 1:numel(u)
                    for fn = qoi.names
                        n(i).(fn{1}) = qoi.norm(u(i).(fn{1}));
                    end
                end
                return;
            end
            % Compute norm
            if ~qoi.total
                n = sum(u.*qoi.dt);
            else
                n = norm@BaseQoI(qoi, u);
            end
        end
        
        %-----------------------------------------------------------------%
        function u = qoi2vector(qoi, u, varargin)
            opt = struct('vectorize', true, ...
                         'dtIndices', []);
            [opt, extra] = merge_options(opt, varargin{:});
                        
            if ~qoi.combined
                assert(numel(u) == numel(qoi.wellNames), ...
                    'The observation does not match the number of wells in QoI');
            else
                assert(numel(u) == 1, ...
                    'The observation contains several wells, but the QoI is supposed to be combined values');
            end
            
            assert(numel(u{1}) == numel(qoi.names), ...
                'The observation does not match the number of namess in QoI');
            
            %assert(numel(u{1}{1}) >= numel(qoi.dt), ...
            %    'The qoi has too few many timesteps to match the QoI class');
            
            if ~isempty(opt.dtIndices)
                assert(numel(u{1}{1}) >= opt.dtIndices(end), ...
                    'The qoi has too few elements to extract the requested dtIndices');
                
                u = qoi.extractTimestep(u, opt.dtIndices);
            end
            
            if opt.vectorize
                % For multiple fields and wells, this vectorization will result in
                % u = [ (well1, field1), (well1, field2), (well2, field1), (well2,
                % field2) ...]
                u_tmp = [];
                for w = 1:numel(qoi.wellNames)
                    for f = 1:numel(qoi.names)
                        u_tmp = cat(1, u_tmp, u{w}{f});
                    end
                end
                u = u_tmp;
            end
        end
        
        %-----------------------------------------------------------------%
        function n = numQoIs(qoi)
            n = numel(qoi.wellNames);
        end
        
    end % methods
    
    
    methods (Access = protected)
                
        
        %-----------------------------------------------------------------%
        function wellOutputOut = interpolateWellOutput(qoi, dtProblem, wellOutput)
            % If wellOutput is given with time intervals dtProblem, this
            % function can be used to give wellOutputs at the timesteps 
            % found in qoi.dt
            
            % Get base problem and current problem timestamps
            timeProblem = [0; cumsum(dtProblem)];
            timeBase    = [0; cumsum(qoi.dt)   ];
            % Compute overlap
            t   = bsxfun(@min, timeBase(2:end)  , timeProblem(2:end)'  );
            t0  = bsxfun(@max, timeBase(1:end-1), timeProblem(1:end-1)');
            psi = max(t - t0, 0)./qoi.dt;
            % Integrate
            if numel(size(wellOutput)) == 3
                wellOutputOut = zeros(numel(qoi.dt), size(wellOutput,2), size(wellOutput,3));
                for i=1:size(wellOutput, 3)
                    wellOutputOut(:,:,i) = psi*wellOutput(:,:,i);
                end
            else
                wellOutputOut = psi*wellOutput;
            end
        end     
        
        %-----------------------------------------------------------------%
        function u = extractTimestep(qoi, u, dtRange)
            % u is now u{well}{field}(time)
            for w = 1:numel(qoi.wellNames)
                for f = 1:numel(qoi.names)
                    u{w}{f} = u{w}{f}(dtRange);
                end
            end
        end
        
    end
    
end

%-------------------------------------------------------------------------%
% Helpers
%-------------------------------------------------------------------------%



%-------------------------------------------------------------------------%
function dt = getTimestepsFromProblem(problem)
    reports = reshape(problem.OutputHandlers.reports(:), [], 1);
    dt = zeros(numel(reports),1);
    for i = 1:numel(reports)
        dtstep = 0;
        stepReports = reports{i}.StepReports;
        for j = 1:numel(stepReports)
            dtstep = dtstep + stepReports{j}.Timestep;
        end
        dt(i) = dtstep;
    end     
end

%-------------------------------------------------------------------------%
function str = formatTime(timescale)
    t   = [second, minute, day, year];
    str = {'Second', 'Minute', 'Day', 'Year'};
    [d, ix] = min(abs(t - timescale));
    if d == 0
        str = str{ix};
    else
        warning('Non-standard timescale, using ''Second''');
        str = str{1};
    end
end

%{
Copyright 2009-2021 SINTEF Digital, Mathematics & Cybernetics.

This file is part of The MATLAB Reservoir Simulation Toolbox (MRST).

MRST is free software: you can redistribute it and/or modify
it under the terms of the GNU General Public License as published by
the Free Software Foundation, either version 3 of the License, or
(at your option) any later version.

MRST is distributed in the hope that it will be useful,
but WITHOUT ANY WARRANTY; without even the implied warranty of
MERCHANTABILITY or FITNESS FOR A PARTICULAR PURPOSE.  See the
GNU General Public License for more details.

You should have received a copy of the GNU General Public License
along with MRST.  If not, see <http://www.gnu.org/licenses/>.
%}<|MERGE_RESOLUTION|>--- conflicted
+++ resolved
@@ -189,42 +189,27 @@
                 color = color.*(1-opt.alpha) + opt.alpha;
             end
             
-<<<<<<< HEAD
-            % Invert rate so that production is plotted as positive values.
-            plotScale = 1;
-            if strcmpi(qoi.fldname{opt.subCellNo}, 'qOs') || ...
-               strcmpi(qoi.fldname{opt.subCellNo}, 'qWs')
-                plotScale = -1;
-            end
-            
-=======
->>>>>>> a985fcef
             is_timeseries = true;
             if is_timeseries
                 
                 time = cumsum(qoi.dt)./opt.timescale;
-<<<<<<< HEAD
-                plot(time(1:numel(u)), u*plotScale, ...
-                     'color'    , color, ...
-                     'lineWidth', opt.lineWidth, ...
-                     extra{:}         );
-                
-                xlim([time(1), time(end)]);
-                box on, grid on
-                if opt.title
-                    if qoi.combined
-                        title(sprintf('Combined produced %s', qoi.fldname{opt.subCellNo}));
-                    else
-                        title(sprintf('%s for well %s', qoi.fldname{opt.subCellNo}, qoi.wellNames{opt.cellNo}));
-=======
+
                 for i = 1:numel(opt.names)
                     if numel(opt.names) > 1
                         subplot(1, numel(opt.names), 1);
                     end
+                    % Invert rate so that production is plotted as positive values.
+                    plotScale = 1;
+                    if strcmpi(qoi.names{i}, 'qOs') || ...
+                       strcmpi(qoi.names{i}, 'qWs')
+                        plotScale = -1;
+                    end
+                    
                     ui = u.(opt.names{i});
-                    plot(time(1:numel(ui)), ui, 'color'    , color        , ...
-                                                'lineWidth', opt.lineWidth, ...
-                                                extra{:}                  );
+                    plot(time(1:numel(ui)), ui*plotScale, ...
+                         'color'    , color        , ...
+                         'lineWidth', opt.lineWidth, ...
+                         extra{:});
                     xlim([time(1), time(end)]);
                     box on, grid on
                     if opt.title
@@ -237,7 +222,6 @@
                     if opt.labels
                         xlabel(sprintf('Time (%s)', formatTime(opt.timescale)));
                         ylabel(sprintf('%s', opt.names{i}));
->>>>>>> a985fcef
                     end
                 end
             end
