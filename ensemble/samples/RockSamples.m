classdef RockSamples < BaseSamples
    % Class for holding stochastic samples that represent uncertain rock
    % properties for an MRSTEnsemble.
    %
    % DESCRIPTION:
    %   This class is an extention of `BaseSamples` and is used within a 
    %   MRSTEnsemble to organize stochastic rock properties. These rock 
    %   properties can either be pre-computed or generated on the fly.
    % 
    % SYNOPSIS
    %   samples = RockSamples('data', data);
    %   samples = RockSamples('generatorFn', generatorFn);
    %
    % OPTIONAL PARAMETERS
    %   'data' - precomputed sample data. Supported formats:
    %               * Cell array of data samples
    %               * Instance of ResultHandler class with
    %                 information about storage location and names. See
    %                 ResultHandler class for details
    %
    %   'generatorFn' - Function for generating a stochastic sample
    % 
    % NOTE:
    %   Either 'data' or 'generatorFn' must be provided.
    %   Each sample should consist of a struct with the fields 'perm' and 
    %   'poro'.
    %
    % SEE ALSO:
    %   `WellSamples`, `DeckSamples`, `BaseSamples`, `MRSTExample`, `BaseQoI`
    
    properties
        updateWells = true % Update well indices based on updated rock 
        WIargs      = {}   % Extra arguments passed to `computeWellIndex`
    end
    
    methods
        %-----------------------------------------------------------------%
        function problem = setSample(samples, sampleData, problem)
            % Applies the sample realization of the rock properties to a 
            % problem.
            %
            % SYNOPSIS:
            %   problem = sample.setSample(sampleData, problem)
            %
            % PARAMETERS:
            %   sampleData - The data for the specific sample realization.
            %
            %   problem - The problem which the sampleData will be applied
            %             to.
            % RETURNS:
            %   problem - A problem representing a single ensemble member
            
            % Get model
            model  = problem.SimulatorSetup.model;
            rmodel = getReservoirModel(model);
            % Set rock properties from sample data
            rmodel = samples.mapRockProps(rmodel, sampleData);
            % Set up operators
            rmodel = rmodel.setupOperators();
            % Replace problem model
            model = setReservoirModel(model, rmodel);
            problem.SimulatorSetup.model = model;
            if samples.updateWells
                % Update well indices
                schedule = problem.SimulatorSetup.schedule;
                schedule = samples.updateWellIndices(rmodel, schedule);
                problem.SimulatorSetup.schedule = schedule;
            end
        end
        
    end
    
    methods (Access = protected)
        %-----------------------------------------------------------------%
        function model = mapRockProps(samples, model, sampleData)
            % Utility function for mapping the sample data to the actuel
            % rock model.
            
            [sampleData, type] = samples.validateSample(model, sampleData);
            switch type
                case 'standard'
                    % Rock sample has one value per grid cell - simply replace
                    % rock data with sample data
                    model.rock.perm = sampleData.perm;
                    model.rock.poro = sampleData.poro;
                case 'upscale'
                    % Permeability and porosity are defined on an
                    % underlying fine grid - upscale to model.G
                    % Averaging matrix
                    S = sparse(model.G.partition, 1:nc, 1./accumarray(partition, 1));
                    % Average log10(permeability)
                    model.rock.perm = zeros(nc, size(sampleData.perm,2));
                    for i = 1:size(sampleData.perm,2)
                        lperm = S*log10(sampleData.rock.perm(:,i));
                        model.rock.perm(:,i) = 10.^lperm;
                    end
                    % Average porosity
                    model.rock.poro = S*sampleData.poro;
                case 'sampleFromBox'
                    % Rock sample is given as array, assumed to cover the
                    % bounding box of model.G - sample values
                    % Sample permeability
                    model.rock.perm = zeros(model.G.cells.num, numel(sampleData.perm));
                    for i = 1:numel(sampleData.perm)
                        model.rock.perm(:,i) = sampleFromBox(model.G, sampleData.perm{i});
                    end
                    % Sample porosity
                    model.rock.poro = sampleFromBox(model.G, sampleData.poro);
            end
        end
        
        %-----------------------------------------------------------------%
        function [sampleData, type] = validateSample(samples, model, sampleData)
            % Utility function for checking that th sample data is a valid
            % rock property, and evaluate how it should be mapped to the
            % model from the base problem.
            
            % Check that sample has perm and poro field
            assert(isfield(sampleData, 'perm') && isfield(sampleData, 'poro'), ...
                'Rock sample must have a perm and poro field');
            if size(sampleData.poro, 2) == 1
                % We are given a vector of cell values
                nc = numel(sampleData.poro);
                if nc < model.G.cells.num
                    % Sample data defined on an underlying fine grid. Check
                    % that we have the coarse grid information
                    assert(isfield(model.G, 'partition'), ['Data sample size ', ...
                        'is greater than G.cells.num, but G is not a coarse grid']);
                    type = 'upscale';
                else
                    % Data is defined directly on the grid
                    type = 'standard';
                end
                % Permeability should be [nc, 1] or [nc, G.griddim]
                assert(all(size(sampleData.perm) == [nc, 1]) ||             ...
                       all(size(sampleData.perm) == [nc, model.G.griddim]), ...
                    'Inconsistent permeability dimensions');
                % Porosity should be [nc, 1]
                assert(numel(sampleData.poro) == model.G.cells.num, ...
                    'Inconsistent porosity dimensions');
            else
                % Sample data is defined on in a cube assumed to be the
                % bounding box of model.G
                if ~iscell(sampleData.perm)
                    sampleData.perm = {sampleData.perm};
                end
                assert((numel(sampleData.perm) == 1 || ...
                        numel(sampleData.perm) == model.G.griddim) && ...
                        all(cellfun(@(perm) ndims(perm) == model.G.griddim, sampleData.perm)), ...
                    'Inconsistent permeability dimensions');
                assert(ndims(sampleData.poro) == model.G.griddim, ...
                    'Inconsistent porosity dimensions');
                type = 'sampleFromBox';
            end
        end
        
<<<<<<< HEAD
        
        %-----------------------------------------------------------------%
        % Functions related to history matching
        %-----------------------------------------------------------------%
        function sampleVectors = getSampleVectors(samples)
            assert(~isempty(samples.data), ...
                'This function only work with pre-generated samples');
            
            exampleRock = samples.data{1};
            rockIsField = isfield(exampleRock, 'rock');
            if rockIsField
                exampleRock = samples.data{1}.rock;
            end
            
            
            assert(numel(exampleRock.poro) == numel(exampleRock.perm), ...
                'Inconsistent permeability and porosity sizes');
            
            numCells = numel(exampleRock.poro);
            sampleVectors = zeros(2*numCells, samples.num);
            
            for i = 1:samples.num
                
                if rockIsField
                    rockData = samples.data{i}.rock;
                else
                    rockData = samples.data{i};
                end
                
                if samples.transformSampleVectors
                    % Logarithmic transform of permeability 
                    perm = convertTo(rockData.perm(:), milli*darcy);
                    sampleVectors(1:numCells, i) = log(perm);
                else
                    sampleVectors(1:numCells, i) = rockData.perm(:);
                end
                sampleVectors(numCells+1:numCells*2, i) = rockData.poro(:);
            end
        end
        
        function samples = setSampleVectors(samples, newSampleVectors)
            
            assert(size(newSampleVectors, 2) == samples.num, ...
                'number of columns of new samples does not match ensemble size');
            
            rockIsField = isfield(samples.data{1}, 'rock');
            
            if rockIsField
                numCells = numel(samples.data{1}.rock.poro);
            else
                numCells = numel(samples.data{1}.poro);
            end
            
            assert(size(newSampleVectors, 1) == numCells*2, ...
                'number of rows of new sample does not match old sample size');
            
            for i = 1:samples.num
                
                if samples.transformSampleVectors
                    perm = exp(newSampleVectors(1:numCells, i));
                    permData = convertFrom(perm, milli*darcy);
                else
                    permData = newSampleVectors(1:numCells, i);
                end
                poroData = newSampleVectors(numCells+1:numCells*2, i);

                if rockIsField
                    samples.data{i}.rock.perm(:) = permData;
                    samples.data{i}.rock.poro(:) = poroData;
                else
                    samples.data{i}.perm(:) = permData;
                    samples.data{i}.poro(:) = poroData;
                end
            end
            
        end
           
=======
        %-----------------------------------------------------------------%
        function schedule = updateWellIndices(samples, model, schedule) %#ok
            % Update well indices for all wells based on sample rock
            % properties.
            updateWI = @(W) computeWellIndex(model.G, model.rock, W.r, W.cells, ...
                                             'Dir', W.dir, samples.WIargs{:});
            for i = 1:numel(schedule.control)
                if isfield(schedule.control(i), 'W')
                    W = schedule.control(i).W;
                    for j = 1:numel(W)
                        W(j).WI = updateWI(W(j));
                    end
                    schedule.control(i).W = W;
                end
            end
        end
>>>>>>> 948c8b87
        
    end
    
end

%{
#COPYRIGHT#
%}<|MERGE_RESOLUTION|>--- conflicted
+++ resolved
@@ -67,6 +67,84 @@
                 problem.SimulatorSetup.schedule = schedule;
             end
         end
+        
+        %-----------------------------------------------------------------%
+        % Functions related to history matching
+        %-----------------------------------------------------------------%
+        function sampleVectors = getSampleVectors(samples)
+            assert(~isempty(samples.data), ...
+                'This function only work with pre-generated samples');
+            
+            exampleRock = samples.data{1};
+            rockIsField = isfield(exampleRock, 'rock');
+            if rockIsField
+                exampleRock = samples.data{1}.rock;
+            end
+            
+            
+            assert(numel(exampleRock.poro) == numel(exampleRock.perm), ...
+                'Inconsistent permeability and porosity sizes');
+            
+            numCells = numel(exampleRock.poro);
+            sampleVectors = zeros(2*numCells, samples.num);
+            
+            for i = 1:samples.num
+                
+                if rockIsField
+                    rockData = samples.data{i}.rock;
+                else
+                    rockData = samples.data{i};
+                end
+                
+                if samples.transformSampleVectors
+                    % Logarithmic transform of permeability 
+                    perm = convertTo(rockData.perm(:), milli*darcy);
+                    sampleVectors(1:numCells, i) = log(perm);
+                else
+                    sampleVectors(1:numCells, i) = rockData.perm(:);
+                end
+                sampleVectors(numCells+1:numCells*2, i) = rockData.poro(:);
+            end
+        end
+        
+        %-----------------------------------------------------------------%
+        function samples = setSampleVectors(samples, newSampleVectors)
+            
+            assert(size(newSampleVectors, 2) == samples.num, ...
+                'number of columns of new samples does not match ensemble size');
+            
+            rockIsField = isfield(samples.data{1}, 'rock');
+            
+            if rockIsField
+                numCells = numel(samples.data{1}.rock.poro);
+            else
+                numCells = numel(samples.data{1}.poro);
+            end
+            
+            assert(size(newSampleVectors, 1) == numCells*2, ...
+                'number of rows of new sample does not match old sample size');
+            
+            for i = 1:samples.num
+                
+                if samples.transformSampleVectors
+                    perm = exp(newSampleVectors(1:numCells, i));
+                    permData = convertFrom(perm, milli*darcy);
+                else
+                    permData = newSampleVectors(1:numCells, i);
+                end
+                poroData = newSampleVectors(numCells+1:numCells*2, i);
+
+                if rockIsField
+                    samples.data{i}.rock.perm(:) = permData;
+                    samples.data{i}.rock.poro(:) = poroData;
+                else
+                    samples.data{i}.perm(:) = permData;
+                    samples.data{i}.poro(:) = poroData;
+                end
+            end
+            
+        end
+
         
     end
     
@@ -154,85 +232,8 @@
             end
         end
         
-<<<<<<< HEAD
-        
-        %-----------------------------------------------------------------%
-        % Functions related to history matching
-        %-----------------------------------------------------------------%
-        function sampleVectors = getSampleVectors(samples)
-            assert(~isempty(samples.data), ...
-                'This function only work with pre-generated samples');
-            
-            exampleRock = samples.data{1};
-            rockIsField = isfield(exampleRock, 'rock');
-            if rockIsField
-                exampleRock = samples.data{1}.rock;
-            end
-            
-            
-            assert(numel(exampleRock.poro) == numel(exampleRock.perm), ...
-                'Inconsistent permeability and porosity sizes');
-            
-            numCells = numel(exampleRock.poro);
-            sampleVectors = zeros(2*numCells, samples.num);
-            
-            for i = 1:samples.num
-                
-                if rockIsField
-                    rockData = samples.data{i}.rock;
-                else
-                    rockData = samples.data{i};
-                end
-                
-                if samples.transformSampleVectors
-                    % Logarithmic transform of permeability 
-                    perm = convertTo(rockData.perm(:), milli*darcy);
-                    sampleVectors(1:numCells, i) = log(perm);
-                else
-                    sampleVectors(1:numCells, i) = rockData.perm(:);
-                end
-                sampleVectors(numCells+1:numCells*2, i) = rockData.poro(:);
-            end
-        end
-        
-        function samples = setSampleVectors(samples, newSampleVectors)
-            
-            assert(size(newSampleVectors, 2) == samples.num, ...
-                'number of columns of new samples does not match ensemble size');
-            
-            rockIsField = isfield(samples.data{1}, 'rock');
-            
-            if rockIsField
-                numCells = numel(samples.data{1}.rock.poro);
-            else
-                numCells = numel(samples.data{1}.poro);
-            end
-            
-            assert(size(newSampleVectors, 1) == numCells*2, ...
-                'number of rows of new sample does not match old sample size');
-            
-            for i = 1:samples.num
-                
-                if samples.transformSampleVectors
-                    perm = exp(newSampleVectors(1:numCells, i));
-                    permData = convertFrom(perm, milli*darcy);
-                else
-                    permData = newSampleVectors(1:numCells, i);
-                end
-                poroData = newSampleVectors(numCells+1:numCells*2, i);
-
-                if rockIsField
-                    samples.data{i}.rock.perm(:) = permData;
-                    samples.data{i}.rock.poro(:) = poroData;
-                else
-                    samples.data{i}.perm(:) = permData;
-                    samples.data{i}.poro(:) = poroData;
-                end
-            end
-            
-        end
+        
            
-=======
         %-----------------------------------------------------------------%
         function schedule = updateWellIndices(samples, model, schedule) %#ok
             % Update well indices for all wells based on sample rock
@@ -249,7 +250,6 @@
                 end
             end
         end
->>>>>>> 948c8b87
         
     end
     
